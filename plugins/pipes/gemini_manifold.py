--- conflicted
+++ resolved
@@ -1939,7 +1939,17 @@
         # Apply UI toggle overrides (Paid API & Vertex AI)
         valves = self._apply_toggle_configurations(valves, __metadata__)
 
-<<<<<<< HEAD
+        # Retrieve model configuration from app state (loaded by companion filter)
+        model_config = __request__.app.state._state.get("gemini_model_config")
+        if model_config is None:
+            error_msg = (
+                "FATAL: Model configuration not found in app state. "
+                "Please ensure the Gemini Manifold Companion filter is installed and enabled."
+            )
+            log.error(error_msg)
+            raise ValueError(error_msg)
+        log.debug(f"Retrieved model config from app state with {len(model_config)} model(s).")
+
         # Resolve custom parameters from both the model page (in `body`) and chat
         # controls (in `__metadata__`). Chat control settings take precedence.
         known_body_keys = {
@@ -1964,18 +1974,6 @@
 
         # Store the final merged params in metadata for later use.
         __metadata__["merged_custom_params"] = merged_custom_params
-=======
-        # Retrieve model configuration from app state (loaded by companion filter)
-        model_config = __request__.app.state._state.get("gemini_model_config")
-        if model_config is None:
-            error_msg = (
-                "FATAL: Model configuration not found in app state. "
-                "Please ensure the Gemini Manifold Companion filter is installed and enabled."
-            )
-            log.error(error_msg)
-            raise ValueError(error_msg)
-        log.debug(f"Retrieved model config from app state with {len(model_config)} model(s).")
->>>>>>> 757149ed
 
         log.debug(
             f"USE_VERTEX_AI: {valves.USE_VERTEX_AI}, VERTEX_PROJECT set: {bool(valves.VERTEX_PROJECT)},"
