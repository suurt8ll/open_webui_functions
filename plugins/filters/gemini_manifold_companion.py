"""
title: Gemini Manifold Companion
id: gemini_manifold_companion
description: A companion filter for "Gemini Manifold google_genai" pipe providing enhanced functionality.
author: suurt8ll
author_url: https://github.com/suurt8ll
funding_url: https://github.com/suurt8ll/open_webui_functions
license: MIT
version: 1.7.1
"""

VERSION = "1.7.1"

# This filter can detect that a feature like web search or code execution is enabled in the front-end,
# set the feature back to False so Open WebUI does not run it's own logic and then
# pass custom values to "Gemini Manifold google_genai" that signal which feature was enabled and intercepted.

import copy
import functools
import json
from google.genai import types

import sys
import time
import asyncio
import urllib.request
import aiohttp
from fastapi import Request
from fastapi.datastructures import State
from loguru import logger
from pydantic import BaseModel, Field
import pydantic_core
import yaml
from collections.abc import Awaitable, Callable
from typing import Any, Literal, TYPE_CHECKING, cast

from open_webui.models.functions import Functions

if TYPE_CHECKING:
    from loguru import Record
    from loguru._handler import Handler  # type: ignore
    from utils.manifold_types import *  # My personal types in a separate file for more robustness.

<<<<<<< HEAD
# Setting auditable=False avoids duplicate output for log levels that would be printed out by the main log.
log = logger.bind(auditable=False)

# According to https://ai.google.dev/gemini-api/docs/models
ALLOWED_GROUNDING_MODELS = {
    "gemini-3-pro-image-preview",
    "gemini-3-pro-preview",
    "gemini-2.5-pro",
    "gemini-flash-latest",
    "gemini-2.5-flash-preview-09-2025",
    "gemini-2.5-flash",
    "gemini-flash-lite-latest",
    "gemini-2.5-flash-lite-preview-09-2025",
    "gemini-2.5-flash-lite",
    "gemini-2.5-flash-lite-preview-06-17",
    "gemini-2.5-pro-preview-06-05",
    "gemini-2.5-flash-preview-05-20",
    "gemini-2.5-pro-preview-05-06",
    "gemini-2.5-flash-preview-04-17",
    "gemini-2.5-pro-preview-03-25",
    "gemini-2.5-pro-exp-03-25",
    "gemini-2.0-pro-exp",
    "gemini-2.0-pro-exp-02-05",
    "gemini-exp-1206",
    "gemini-2.0-flash",
    "gemini-2.0-flash-exp",
    "gemini-2.0-flash-001",
    "gemini-1.5-pro",
    "gemini-1.5-flash",
    "gemini-1.0-pro",
}
ALLOWED_CODE_EXECUTION_MODELS = {
    "gemini-3-pro-preview",
    "gemini-2.5-pro",
    "gemini-flash-latest",
    "gemini-2.5-flash-preview-09-2025",
    "gemini-2.5-flash",
    "gemini-flash-lite-latest",
    "gemini-2.5-flash-lite-preview-09-2025",
    "gemini-2.5-flash-lite",
    "gemini-2.5-flash-lite-preview-06-17",
    "gemini-2.5-pro-preview-06-05",
    "gemini-2.5-flash-preview-05-20",
    "gemini-2.5-pro-preview-05-06",
    "gemini-2.5-flash-preview-04-17",
    "gemini-2.5-pro-preview-03-25",
    "gemini-2.5-pro-exp-03-25",
    "gemini-2.0-pro-exp",
    "gemini-2.0-pro-exp-02-05",
    "gemini-exp-1206",
    "gemini-2.0-flash-thinking-exp-01-21",
    "gemini-2.0-flash",
    "gemini-2.0-flash-exp",
    "gemini-2.0-flash-001",
}
=======
DEFAULT_MODEL_CONFIG_PATH = "https://raw.githubusercontent.com/suurt8ll/open_webui_functions/master/plugins/pipes/gemini_models.yaml"
>>>>>>> 757149ed

# Default timeout for URL resolution
# TODO: Move to Pipe.Valves.
DEFAULT_URL_TIMEOUT = aiohttp.ClientTimeout(total=10)  # 10 seconds total timeout


class Filter:

    class Valves(BaseModel):

        SET_TEMP_TO_ZERO: bool = Field(
            default=False,
            description="""Decide if you want to set the temperature to 0 for grounded answers,
            Google reccomends it in their docs.""",
        )
        GROUNDING_DYNAMIC_RETRIEVAL_THRESHOLD: float | None = Field(
            default=None,
            description="""See https://ai.google.dev/gemini-api/docs/grounding?lang=python#dynamic-threshold for more information.
            Only supported for 1.0 and 1.5 models""",
        )
        USE_PERMISSIVE_SAFETY: bool = Field(
            default=False,
            description="""Whether to request relaxed safety filtering.
            Default value is False.""",
        )
        BYPASS_BACKEND_RAG: bool = Field(
            default=True,
            description="""Decide if you want ot bypass Open WebUI's RAG and send your documents directly to Google API.
            Default value is True.""",
        )
        MODEL_CONFIG_PATH: str = Field(
            default=DEFAULT_MODEL_CONFIG_PATH,
            description=f"""URL to the YAML file containing model definitions.
            Must be a publicly accessible URL (http:// or https://).
            Default value is '{DEFAULT_MODEL_CONFIG_PATH}'.""",
        )
        LOG_LEVEL: Literal[
            "TRACE", "DEBUG", "INFO", "SUCCESS", "WARNING", "ERROR", "CRITICAL"
        ] = Field(
            default="INFO",
            description="Select logging level. Use `docker logs -f open-webui` to view logs.",
        )

    # TODO: Support user settting through UserValves.

    def __init__(self):
        # This hack makes the valves values available to the `__init__` method.
        # TODO: Get the id from the frontmatter instead of hardcoding it.
        valves = Functions.get_function_valves_by_id("gemini_manifold_companion")
        self.valves = self.Valves(**(valves if valves else {}))
        self.log_level = self.valves.LOG_LEVEL
        self._add_log_handler()
        log.success("Function has been initialized.")
        log.trace("Full self object:", payload=self.__dict__)

    def inlet(self, body: "Body", __request__: Request, __metadata__: "Metadata") -> "Body":
        """Modifies the incoming request payload before it's sent to the LLM. Operates on the `form_data` dictionary."""

        # Load and store model configuration in app state
        log.debug("Loading model configuration...")
        model_config = self._load_model_config(self.valves.MODEL_CONFIG_PATH)
        __request__.app.state._state["gemini_model_config"] = model_config
        log.debug(f"Stored model config in app state with {len(model_config)} model(s).")

        # Detect log level change inside self.valves
        if self.log_level != self.valves.LOG_LEVEL:
            log.info(
                f"Detected log level change: {self.log_level=} and {self.valves.LOG_LEVEL=}. "
                "Running the logging setup again."
            )
            self._add_log_handler()

        log.debug(
            f"inlet method has been called. Gemini Manifold Companion version is {VERSION}"
        )

        canonical_model_name, is_manifold = self._get_model_name(body)

        # Store the canonical model ID in metadata so the pipe doesn't need to re-parse it.
        # This centralizes parsing logic and avoids repetition/inconsistency.
        if is_manifold:
            __metadata__["canonical_model_id"] = canonical_model_name

        # Exit early if we are filtering an unsupported model.
        if not is_manifold:
            log.debug(
                "Returning the original body object because conditions for proceeding are not fulfilled."
            )
            return body

        # Check if the model supports grounding or code execution using YAML config
        is_grounding_model = self._check_model_capability(
            canonical_model_name, model_config, "search_grounding"
        )
        is_code_exec_model = self._check_model_capability(
            canonical_model_name, model_config, "code_execution"
        )
        log.debug(f"{is_grounding_model=}, {is_code_exec_model=}")

        features = body.get("features", {})
        log.debug(f"body.features:", payload=features)

        # Ensure features field exists
        metadata = body.get("metadata")
        metadata_features = metadata.get("features")
        if metadata_features is None:
            metadata_features = cast(Features, {})
            metadata["features"] = metadata_features

        # Copy custom chat control parameters into metadata. This preserves them
        # from being overwritten by model-level parameters, which OWUI merges
        # before the request reaches the pipe. The pipe can then prioritize
        # chat-specific settings over model-wide defaults.
        chat_control_params: dict[str, Any] = {}
        # Standard OWUI body keys. Any others are treated as custom chat parameters.
        known_body_keys = {
            "stream",
            "model",
            "messages",
            "files",
            "features",
            "metadata",
            "options",
            "stream_options",
        }

        custom_param_keys: list[str] = []
        for key in body.keys():
            if key not in known_body_keys:
                custom_param_keys.append(key)
                chat_control_params[key] = body[key]

        if custom_param_keys:
            log.debug(
                f"Found and preserved custom chat control parameters: {custom_param_keys}"
            )
        metadata["chat_control_params"] = chat_control_params

        # Add the companion version to the payload for the pipe to consume.
        metadata_features["gemini_manifold_companion_version"] = VERSION

        if is_grounding_model:
            web_search_enabled = (
                features.get("web_search", False)
                if isinstance(features, dict)
                else False
            )
            if web_search_enabled:
                log.info(
                    "Search feature is enabled, disabling it and adding custom feature called grounding_w_google_search."
                )
                # Disable web_search
                features["web_search"] = False
                # Use "Google Search Retrieval" for 1.0 and 1.5 models and "Google Search as a Tool for >=2.0 models".
                if "1.0" in canonical_model_name or "1.5" in canonical_model_name:
                    metadata_features["google_search_retrieval"] = True
                    metadata_features["google_search_retrieval_threshold"] = (
                        self.valves.GROUNDING_DYNAMIC_RETRIEVAL_THRESHOLD
                    )
                else:
                    metadata_features["google_search_tool"] = True
                # Google suggest setting temperature to 0 if using grounding:
                # https://cloud.google.com/vertex-ai/generative-ai/docs/multimodal/ground-with-google-search#:~:text=For%20ideal%20results%2C%20use%20a%20temperature%20of%200.0.
                if self.valves.SET_TEMP_TO_ZERO:
                    log.info("Setting temperature to 0.")
                    body["temperature"] = 0  # type: ignore
        if is_code_exec_model:
            code_execution_enabled = (
                features.get("code_interpreter", False)
                if isinstance(features, dict)
                else False
            )
            if code_execution_enabled:
                log.info(
                    "Code interpreter feature is enabled, disabling it and adding custom feature called google_code_execution."
                )
                # Disable code_interpreter
                features["code_interpreter"] = False
                metadata_features["google_code_execution"] = True
        if self.valves.USE_PERMISSIVE_SAFETY:
            log.info("Adding permissive safety settings to body.metadata")
            metadata["safety_settings"] = self._get_permissive_safety_settings(
                canonical_model_name
            )
        if self.valves.BYPASS_BACKEND_RAG:
            if __metadata__["chat_id"] == "local":
                # TODO toast notification
                log.warning(
                    "Bypassing Open WebUI's RAG is not possible for temporary chats. "
                    "The Manifold pipe requires a database entry to access uploaded files, "
                    "which temporary chats do not have. Falling back to Open WebUI's RAG."
                )
                metadata_features["upload_documents"] = False
            else:
                log.info(
                    "BYPASS_BACKEND_RAG is enabled, bypassing Open WebUI RAG to let the Manifold pipe handle documents."
                )
                if files := body.get("files"):
                    log.info(
                        f"Removing {len(files)} files from the Open WebUI RAG pipeline."
                    )
                    body["files"] = []
                metadata_features["upload_documents"] = True
        else:
            log.info(
                "BYPASS_BACKEND_RAG is disabled. Open WebUI's RAG will be used if applicable."
            )
            metadata_features["upload_documents"] = False

        # The manifold pipe requires the backend to be in streaming mode to correctly
        # process the AsyncGenerator it returns. We save the user's original
        # streaming intent and then force the backend into streaming mode.

        user_stream_intent = body.get("stream", True)

        log.info(
            f"Storing user's stream intent ({user_stream_intent}) into __metadata__. "
            "Backend will be forced down the streaming path."
        )
        metadata_features["stream"] = user_stream_intent
        body["stream"] = True

        # TODO: Filter out the citation markers here.

        log.debug("inlet method has finished.")
        return body

    def stream(self, event: dict) -> dict:
        """Modifies the streaming response from the LLM in real-time. Operates on individual chunks of data."""
        return event

    async def outlet(
        self,
        body: "Body",
        __request__: Request,
        __metadata__: dict[str, Any],
        __event_emitter__: Callable[["Event"], Awaitable[None]],
    ) -> "Body":
        """Modifies the complete response payload after it's received from the LLM. Operates on the final `body` dictionary."""

        log.debug("outlet method has been called.")

        chat_id: str = __metadata__.get("chat_id", "")
        message_id: str = __metadata__.get("message_id", "")
        app_state: State = __request__.app.state

        log.debug(f"Checking for attributes for message {message_id} in request state.")

        stored_metadata: types.GroundingMetadata | None = (
            self._get_and_clear_data_from_state(
                app_state, chat_id, message_id, "grounding"
            )
        )
        pipe_start_time: float | None = self._get_and_clear_data_from_state(
            app_state, chat_id, message_id, "pipe_start_time"
        )
        response_parts: list[types.Part] | None = self._get_and_clear_data_from_state(
            app_state, chat_id, message_id, "response_parts"
        )
        original_content: str | None = self._get_and_clear_data_from_state(
            app_state, chat_id, message_id, "original_content"
        )

        if stored_metadata:
            log.info("Found grounding metadata, processing citations.")
            log.trace("Stored grounding metadata:", payload=stored_metadata)

            current_content = body["messages"][-1]["content"]
            if isinstance(current_content, list):
                text_to_use = ""
                for item in current_content:
                    if item.get("type") == "text":
                        item = cast("TextContent", item)
                        text_to_use = item["text"]
                        break
            else:
                text_to_use = current_content

            # Insert citation markers into the response text
            cited_text = self._get_text_w_citation_markers(
                stored_metadata,
                text_to_use,
            )

            if cited_text:
                content = body["messages"][-1]["content"]
                if isinstance(content, list):
                    for item in content:
                        if item.get("type") == "text":
                            item = cast("TextContent", item)
                            item["text"] = cited_text
                            break
                else:
                    body["messages"][-1]["content"] = cited_text

            # Emit sources to the front-end.
            gs_supports = stored_metadata.grounding_supports
            gs_chunks = stored_metadata.grounding_chunks
            if gs_supports and gs_chunks:
                await self._resolve_and_emit_sources(
                    grounding_chunks=gs_chunks,
                    supports=gs_supports,
                    event_emitter=__event_emitter__,
                    pipe_start_time=pipe_start_time,
                )
            else:
                log.info(
                    "Grounding metadata missing supports or chunks (checked in outlet); "
                    "skipping source resolution and emission."
                )

            # Emit status event with search queries
            await self._emit_status_event_w_queries(stored_metadata, __event_emitter__)
        else:
            log.info("No grounding metadata found in request state.")

        assistant_message = cast("AssistantMessage", body["messages"][-1])

        if response_parts:
            log.info(
                f"Found {len(response_parts)} response parts, adding to final message."
            )
            try:
                # Use .model_dump() to create JSON-serializable dictionaries from the Pydantic models.
                assistant_message["gemini_parts"] = [
                    part.model_dump(mode="json", exclude_none=True) for part in response_parts
                ]
            except (IndexError, KeyError) as e:
                log.exception(
                    f"Failed to inject response parts into the message body: {e}"
                )

        if original_content:
            log.info("Found original content, adding to final message.")
            try:
                assistant_message["original_content"] = original_content
            except (IndexError, KeyError) as e:
                log.exception(
                    f"Failed to inject original content into the message body: {e}"
                )

        log.debug("outlet method has finished.")
        return body

    # region 1. Helper methods inside the Filter class

    # region 1.1 Add citations

    def _get_text_w_citation_markers(
        self,
        grounding_metadata: types.GroundingMetadata,
        raw_str: str,
    ) -> str | None:
        """
        Returns the model response with citation markers.
        Thoughts, if present as THOUGHT_START_TAG...THOUGHT_END_TAG at the beginning of raw_str,
        are preserved but excluded from the citation indexing process.
        Everything up to the *last* THOUGHT_END_TAG tag is considered part of the thought.
        """

        supports = grounding_metadata.grounding_supports
        grounding_chunks = grounding_metadata.grounding_chunks
        if not supports or not grounding_chunks:
            log.info(
                "Grounding metadata missing supports or chunks, can't insert citation markers. "
                "Response was probably just not grounded."
            )
            return None

        log.trace("raw_str:", payload=raw_str, _log_truncation_enabled=False)

        thought_prefix = ""
        content_for_citation_processing = raw_str

        THOUGHT_START_TAG = "<details"
        THOUGHT_END_TAG = "</details>\n"

        if raw_str.startswith(THOUGHT_START_TAG):
            last_end_thought_tag_idx = raw_str.rfind(THOUGHT_END_TAG)
            if (
                last_end_thought_tag_idx != -1
                and last_end_thought_tag_idx >= len(THOUGHT_START_TAG) - 1
            ):
                thought_block_end_offset = last_end_thought_tag_idx + len(
                    THOUGHT_END_TAG
                )
                thought_prefix = raw_str[:thought_block_end_offset]
                content_for_citation_processing = raw_str[thought_block_end_offset:]
                log.info(
                    "Model thoughts detected at the beginning of the response. "
                    "Citations will be processed on the content following the last thought block."
                )
            else:
                log.warning(
                    "Detected THOUGHT_START_TAG at the start of raw_str without a subsequent closing THOUGHT_END_TAG "
                    "or a malformed thought block. The entire raw_str will be processed for citations. "
                    "This might lead to incorrect marker placement if thoughts were intended and indices "
                    "are relative to content after thoughts."
                )

        processed_content_part_with_markers = content_for_citation_processing

        if content_for_citation_processing:
            try:
                modified_content_bytes = bytearray(
                    content_for_citation_processing.encode("utf-8")
                )
                for support in reversed(supports):
                    segment = support.segment
                    indices = support.grounding_chunk_indices
                    if not (
                        indices is not None
                        and segment
                        and segment.end_index is not None
                    ):
                        log.debug(f"Skipping support due to missing data: {support}")
                        continue
                    end_pos = segment.end_index
                    if not (0 <= end_pos <= len(modified_content_bytes)):
                        log.warning(
                            f"Support segment end_index ({end_pos}) is out of bounds for the processable content "
                            f"(length {len(modified_content_bytes)} bytes after potential thought stripping). "
                            f"Content (first 50 chars): '{content_for_citation_processing[:50]}...'. Skipping this support. Support: {support}"
                        )
                        continue
                    citation_markers = "".join(f"[{index + 1}]" for index in indices)
                    encoded_citation_markers = citation_markers.encode("utf-8")
                    modified_content_bytes[end_pos:end_pos] = encoded_citation_markers
                processed_content_part_with_markers = modified_content_bytes.decode(
                    "utf-8"
                )
            except Exception as e:
                log.error(
                    f"Error injecting citation markers into content: {e}. "
                    f"Using content part (after potential thought stripping) without new markers."
                )
        else:
            if raw_str and not content_for_citation_processing:
                log.info(
                    "Content for citation processing is empty (e.g., raw_str contained only thoughts). "
                    "No citation markers will be injected."
                )
            elif not raw_str:
                log.warning("Raw string is empty, cannot inject citation markers.")

        final_result_str = thought_prefix + processed_content_part_with_markers
        return final_result_str

    async def _resolve_url(
        self,
        session: aiohttp.ClientSession,
        url: str,
        timeout: aiohttp.ClientTimeout = DEFAULT_URL_TIMEOUT,
        max_retries: int = 3,
        base_delay: float = 0.5,
    ) -> tuple[str, bool]:
        """
        Resolves a given URL using the provided aiohttp session, with multiple retries on failure.
        Returns the final URL and a boolean indicating success.
        """
        if not url:
            return "", False
        for attempt in range(max_retries + 1):
            try:
                async with session.get(
                    url,
                    allow_redirects=True,
                    timeout=timeout,
                ) as response:
                    final_url = str(response.url)
                    log.debug(
                        f"Resolved URL '{url}' to '{final_url}' after {attempt} retries"
                    )
                    return final_url, True
            except (asyncio.TimeoutError, aiohttp.ClientError) as e:
                if attempt == max_retries:
                    log.error(
                        f"Failed to resolve URL '{url}' after {max_retries + 1} attempts: {e}"
                    )
                    return url, False
                else:
                    delay = min(base_delay * (2**attempt), 10.0)
                    log.warning(
                        f"Retry {attempt + 1}/{max_retries + 1} for URL '{url}': {e}. Waiting {delay:.1f}s..."
                    )
                    await asyncio.sleep(delay)
            except Exception as e:
                log.error(f"Unexpected error resolving URL '{url}': {e}")
                return url, False
        return url, False

    async def _resolve_and_emit_sources(
        self,
        grounding_chunks: list[types.GroundingChunk],
        supports: list[types.GroundingSupport],
        event_emitter: Callable[["Event"], Awaitable[None]],
        pipe_start_time: float | None,
    ):
        """
        Resolves URLs in the background and emits a chat completion event
        containing only the source information, along with status updates.
        """
        initial_metadatas: list[tuple[int, str]] = []
        for i, g_c in enumerate(grounding_chunks):
            uri = None
            if (web_info := g_c.web) and web_info.uri:
                uri = web_info.uri
            elif (maps_info := g_c.maps) and maps_info.uri:
                uri = maps_info.uri

            if uri:
                initial_metadatas.append((i, uri))

        if not initial_metadatas:
            log.info("No source URIs found, skipping source emission.")
            return

        urls_to_resolve = [
            uri
            for _, uri in initial_metadatas
            if uri.startswith(
                "https://vertexaisearch.cloud.google.com/grounding-api-redirect/"
            )
        ]
        resolved_uris_map = {}

        if urls_to_resolve:
            num_urls = len(urls_to_resolve)
            self._emit_status_update(
                event_emitter,
                f"Resolving {num_urls} source URLs...",
                pipe_start_time,
            )

            try:
                log.info(f"Resolving {num_urls} source URLs...")
                async with aiohttp.ClientSession() as session:
                    tasks = [self._resolve_url(session, url) for url in urls_to_resolve]
                    results = await asyncio.gather(*tasks)
                log.info("URL resolution completed.")

                resolved_uris = [res[0] for res in results]
                resolved_uris_map = dict(zip(urls_to_resolve, resolved_uris))

                success_count = sum(1 for _, success in results if success)
                final_status_msg = (
                    "URL resolution complete"
                    if success_count == num_urls
                    else f"Resolved {success_count}/{num_urls} URLs"
                )
                self._emit_status_update(
                    event_emitter, final_status_msg, pipe_start_time, done=True
                )

            except Exception as e:
                log.error(f"Error during URL resolution: {e}")
                resolved_uris_map = {url: url for url in urls_to_resolve}
                self._emit_status_update(
                    event_emitter, "URL resolution failed", pipe_start_time, done=True
                )

        source_metadatas_template: list["SourceMetadata"] = [
            {"source": None, "original_url": None, "supports": []}
            for _ in grounding_chunks
        ]
        populated_metadatas = [m.copy() for m in source_metadatas_template]

        for chunk_index, original_uri in initial_metadatas:
            final_uri = resolved_uris_map.get(original_uri, original_uri)
            if 0 <= chunk_index < len(populated_metadatas):
                populated_metadatas[chunk_index]["original_url"] = original_uri
                populated_metadatas[chunk_index]["source"] = final_uri
            else:
                log.warning(
                    f"Chunk index {chunk_index} out of bounds when populating resolved URLs."
                )

        # Create a mapping from each chunk index to the text segments it supports.
        chunk_index_to_segments: dict[int, list[types.Segment]] = {}
        for support in supports:
            segment = support.segment
            indices = support.grounding_chunk_indices
            if not (segment and segment.text and indices is not None):
                continue

            for index in indices:
                if index not in chunk_index_to_segments:
                    chunk_index_to_segments[index] = []
                chunk_index_to_segments[index].append(segment)
                populated_metadatas[index]["supports"].append(support.model_dump())  # type: ignore

        valid_source_metadatas: list["SourceMetadata"] = []
        doc_list: list[str] = []

        for i, meta in enumerate(populated_metadatas):
            if meta.get("original_url") is not None:
                valid_source_metadatas.append(meta)

                content_parts: list[str] = []
                chunk = grounding_chunks[i]

                if maps_info := chunk.maps:
                    title = maps_info.title or "N/A"
                    place_id = maps_info.place_id or "N/A"
                    content_parts.append(f"Title: {title}\nPlace ID: {place_id}")

                supported_segments = chunk_index_to_segments.get(i)
                if supported_segments:
                    if content_parts:
                        content_parts.append("")  # Add a blank line for separation

                    # Use a set to show each unique snippet only once per source.
                    unique_snippets = {
                        (seg.text, seg.start_index, seg.end_index)
                        for seg in supported_segments
                        if seg.text is not None
                    }

                    # Sort snippets by their appearance in the text.
                    sorted_snippets = sorted(unique_snippets, key=lambda s: s[1] or 0)

                    snippet_strs = [
                        f'- "{text}" (Indices: {start}-{end})'
                        for text, start, end in sorted_snippets
                    ]
                    content_parts.append("Supported text snippets:")
                    content_parts.extend(snippet_strs)

                doc_list.append("\n".join(content_parts))

        sources_list: list["Source"] = []
        if valid_source_metadatas:
            sources_list.append(
                {
                    "source": {"name": "web_search"},
                    "document": doc_list,
                    "metadata": valid_source_metadatas,
                }
            )

        event: "ChatCompletionEvent" = {
            "type": "chat:completion",
            "data": {"sources": sources_list},
        }
        await event_emitter(event)
        log.info("Emitted sources event.")
        log.trace("ChatCompletionEvent:", payload=event)

    async def _emit_status_event_w_queries(
        self,
        grounding_metadata: types.GroundingMetadata,
        event_emitter: Callable[["Event"], Awaitable[None]],
    ) -> None:
        """
        Creates a StatusEvent with search URLs based on the web_search_queries
        in the GroundingMetadata. This covers both Google Search and Google Maps grounding.
        """
        if not grounding_metadata.web_search_queries:
            log.debug("Grounding metadata does not contain any search queries.")
            return

        search_queries = grounding_metadata.web_search_queries
        if not search_queries:
            log.debug("web_search_queries list is empty.")
            return

        # The queries are used for grounding, so we link them to a general Google search page.
        google_search_urls = [
            f"https://www.google.com/search?q={query}" for query in search_queries
        ]

        status_event_data: StatusEventData = {
            "action": "web_search",
            "description": "This response was grounded with a Google tool",
            "urls": google_search_urls,
        }
        status_event: StatusEvent = {
            "type": "status",
            "data": status_event_data,
        }
        await event_emitter(status_event)
        log.info("Emitted grounding queries.")
        log.trace("StatusEvent:", payload=status_event)

    # endregion 1.1 Add citations

    # region 1.2 Remove citation markers
    # TODO: Remove citation markers from model input.
    # endregion 1.2 Remove citation markers

    # region 1.3 Get permissive safety settings

    def _get_permissive_safety_settings(
        self, model_name: str
    ) -> list[types.SafetySetting]:
        """Get safety settings based on model name and permissive setting."""

        # Settings supported by most models
        category_threshold_map = {
            types.HarmCategory.HARM_CATEGORY_HARASSMENT: types.HarmBlockThreshold.OFF,
            types.HarmCategory.HARM_CATEGORY_HATE_SPEECH: types.HarmBlockThreshold.OFF,
            types.HarmCategory.HARM_CATEGORY_SEXUALLY_EXPLICIT: types.HarmBlockThreshold.OFF,
            types.HarmCategory.HARM_CATEGORY_DANGEROUS_CONTENT: types.HarmBlockThreshold.OFF,
            types.HarmCategory.HARM_CATEGORY_CIVIC_INTEGRITY: types.HarmBlockThreshold.BLOCK_NONE,
        }

        # Older models use BLOCK_NONE
        if model_name in [
            "gemini-1.5-pro-001",
            "gemini-1.5-flash-001",
            "gemini-1.5-flash-8b-exp-0827",
            "gemini-1.5-flash-8b-exp-0924",
            "gemini-pro",
            "gemini-1.0-pro",
            "gemini-1.0-pro-001",
        ]:
            for category in category_threshold_map:
                category_threshold_map[category] = types.HarmBlockThreshold.BLOCK_NONE

        # Gemini 2.0 Flash supports CIVIC_INTEGRITY OFF
        if model_name in [
            "gemini-2.0-flash",
            "gemini-2.0-flash-001",
            "gemini-2.0-flash-exp",
        ]:
            category_threshold_map[types.HarmCategory.HARM_CATEGORY_CIVIC_INTEGRITY] = (
                types.HarmBlockThreshold.OFF
            )

        log.debug(
            f"Safety settings: {str({k.value: v.value for k, v in category_threshold_map.items()})}"
        )

        safety_settings = [
            types.SafetySetting(category=category, threshold=threshold)
            for category, threshold in category_threshold_map.items()
        ]
        return safety_settings

    # endregion 1.3 Get permissive safety settings

    # region 1.4 Configuration loading

    @staticmethod
    @functools.lru_cache(maxsize=1)
    def _load_model_config(config_path: str) -> dict:
        """Loads the model configuration from a URL.
        
        Uses LRU cache to avoid reloading the same configuration repeatedly.
        Cache is tied to the config_path argument.
        """
        if not config_path:
            log.warning("MODEL_CONFIG_PATH is empty, returning empty config.")
            return {}

        try:
            if not (config_path.startswith("http://") or config_path.startswith("https://")):
                log.error(f"MODEL_CONFIG_PATH must be a URL (http:// or https://), got: {config_path}")
                return {}

            log.debug(f"Loading model configuration from: {config_path}")
            with urllib.request.urlopen(config_path) as response:
                config = yaml.safe_load(response.read())
                log.success(f"Successfully loaded model configuration with {len(config)} model(s).")
                return config
        except Exception as e:
            log.error(f"Failed to load model config from {config_path}: {e}")
            return {}

    # endregion 1.4 Configuration loading

    # region 1.5 Model capability checks

    @staticmethod
    def _check_model_capability(model_id: str, config: dict, capability: str) -> bool:
        """Check if a model supports a specific capability based on YAML config.
        
        Args:
            model_id: The canonical model id (without prefixes)
            config: The loaded YAML configuration dict
            capability: The capability to check (e.g., "search_grounding", "code_execution")
            
        Returns:
            True if the model supports the capability, False otherwise
        """
        if model_id not in config:
            log.debug(f"Model '{model_id}' not found in config, capability '{capability}' check returns False.")
            return False

        model_config = config[model_id]
        capabilities = model_config.get("capabilities", {})
        result = capabilities.get(capability, False)

        log.debug(f"Model '{model_id}' capability '{capability}' check: {result}")
        return result

    # endregion 1.5 Model capability checks

    # region 1.6 Utility helpers

    def _get_and_clear_data_from_state(
        self,
        app_state: State,
        chat_id: str,
        message_id: str,
        key_suffix: str,
    ) -> Any | None:
        """Retrieves data from the app state using a namespaced key and then deletes it."""
        key = f"{key_suffix}_{chat_id}_{message_id}"
        value = getattr(app_state, key, None)
        if value is not None:
            log.debug(f"Retrieved and cleared data from app state for key '{key}'.")
            try:
                delattr(app_state, key)
            except AttributeError:
                # This case is unlikely but handles a race condition where the attribute might already be gone.
                log.warning(
                    f"State key '{key}' was already gone before deletion attempt."
                )
        return value

    def _emit_status_update(
        self,
        event_emitter: Callable[["Event"], Awaitable[None]],
        description: str,
        pipe_start_time: float | None,
        *,
        done: bool = False,
    ):
        """Constructs and emits a status event in a non-blocking task."""

        async def emit_task():
            time_str = (
                f" (+{(time.monotonic() - pipe_start_time):.2f}s)"
                if pipe_start_time is not None
                else ""
            )
            full_description = f"{description}{time_str}"

            status_event: "StatusEvent" = {
                "type": "status",
                "data": {"description": full_description, "done": done},
            }

            try:
                await event_emitter(status_event)
                log.debug(f"Emitted status:", payload=status_event)
            except Exception:
                log.exception("Error emitting status.")

        # Fire-and-forget the emission task.
        asyncio.create_task(emit_task())

    def _get_first_candidate(
        self, candidates: list[types.Candidate] | None
    ) -> types.Candidate | None:
        """Selects the first candidate, logging a warning if multiple exist."""
        if not candidates:
            log.warning("Received chunk with no candidates, skipping processing.")
            return None
        if len(candidates) > 1:
            log.warning("Multiple candidates found, defaulting to first candidate.")
        return candidates[0]

    def _get_model_name(self, body: "Body") -> tuple[str, bool]:
        """
        Extracts the effective and canonical model name from the request body.

        Handles standard model names and custom workspace models by prioritizing
        the base_model_id found in metadata.

        Args:
            body: The request body dictionary.

        Returns:
            A tuple containing:
            - The canonical model name (prefix removed).
            - A boolean indicating if the effective model name contained the
              'gemini_manifold_google_genai.' prefix.
        """
        # 1. Get the initially requested model name from the top level
        effective_model_name: str = body.get("model", "")
        initial_model_name = effective_model_name
        base_model_name = None

        # 2. Check for a base model ID in the metadata for custom models
        # If metadata exists, attempt to extract the base_model_id
        if metadata := body.get("metadata"):
            # Safely navigate the nested structure: metadata -> model -> info -> base_model_id
            base_model_name = (
                metadata.get("model", {}).get("info", {}).get("base_model_id", None)
            )
            # If a base model ID is found, it overrides the initially requested name
            if base_model_name:
                effective_model_name = base_model_name

        # 3. Determine if the effective model name contains the manifold prefix.
        # This flag indicates if the model (after considering base_model_id)
        # appears to be one defined or routed via the manifold pipe function.
        is_manifold_model = "gemini_manifold_google_genai." in effective_model_name

        # 4. Create the canonical model name by removing the manifold prefix
        # from the effective model name.
        canonical_model_name = effective_model_name.replace(
            "gemini_manifold_google_genai.", ""
        )

        # 5. Log the relevant names for debugging purposes
        log.debug(
            f"Model Name Extraction: initial='{initial_model_name}', "
            f"base='{base_model_name}', effective='{effective_model_name}', "
            f"canonical='{canonical_model_name}', is_manifold={is_manifold_model}"
        )

        # 6. Return the canonical name and the manifold flag
        return canonical_model_name, is_manifold_model

    def _is_flat_dict(self, data: Any) -> bool:
        """
        Checks if a dictionary contains only non-dict/non-list values (is one level deep).
        """
        if not isinstance(data, dict):
            return False
        return not any(isinstance(value, (dict, list)) for value in data.values())

    def _truncate_long_strings(
        self, data: Any, max_len: int, truncation_marker: str, truncation_enabled: bool
    ) -> Any:
        """
        Recursively traverses a data structure (dicts, lists) and truncates
        long string values. Creates copies to avoid modifying original data.

        Args:
            data: The data structure (dict, list, str, int, float, bool, None) to process.
            max_len: The maximum allowed length for string values.
            truncation_marker: The string to append to truncated values.
            truncation_enabled: Whether truncation is enabled.

        Returns:
            A potentially new data structure with long strings truncated.
        """
        if not truncation_enabled or max_len <= len(truncation_marker):
            # If truncation is disabled or max_len is too small, return original
            # Make a copy only if it's a mutable type we might otherwise modify
            if isinstance(data, (dict, list)):
                return copy.deepcopy(data)  # Ensure deep copy for nested structures
            return data  # Primitives are immutable

        if isinstance(data, str):
            if len(data) > max_len:
                return data[: max_len - len(truncation_marker)] + truncation_marker
            return data  # Return original string if not truncated
        elif isinstance(data, dict):
            # Process dictionary items, creating a new dict
            return {
                k: self._truncate_long_strings(
                    v, max_len, truncation_marker, truncation_enabled
                )
                for k, v in data.items()
            }
        elif isinstance(data, list):
            # Process list items, creating a new list
            return [
                self._truncate_long_strings(
                    item, max_len, truncation_marker, truncation_enabled
                )
                for item in data
            ]
        else:
            # Return non-string, non-container types as is (they are immutable)
            return data

    def plugin_stdout_format(self, record: "Record") -> str:
        """
        Custom format function for the plugin's logs.
        Serializes and truncates data passed under the 'payload' key in extra.
        """

        # Configuration Keys
        LOG_OPTIONS_PREFIX = "_log_"
        TRUNCATION_ENABLED_KEY = f"{LOG_OPTIONS_PREFIX}truncation_enabled"
        MAX_LENGTH_KEY = f"{LOG_OPTIONS_PREFIX}max_length"
        TRUNCATION_MARKER_KEY = f"{LOG_OPTIONS_PREFIX}truncation_marker"
        DATA_KEY = "payload"

        original_extra = record["extra"]
        # Extract the data intended for serialization using the chosen key
        data_to_process = original_extra.get(DATA_KEY)

        serialized_data_json = ""
        if data_to_process is not None:
            try:
                serializable_data = pydantic_core.to_jsonable_python(
                    data_to_process, serialize_unknown=True
                )

                # Determine truncation settings
                truncation_enabled = original_extra.get(TRUNCATION_ENABLED_KEY, True)
                max_length = original_extra.get(MAX_LENGTH_KEY, 256)
                truncation_marker = original_extra.get(TRUNCATION_MARKER_KEY, "[...]")

                # If max_length was explicitly provided, force truncation enabled
                if MAX_LENGTH_KEY in original_extra:
                    truncation_enabled = True

                # Truncate long strings
                truncated_data = self._truncate_long_strings(
                    serializable_data,
                    max_length,
                    truncation_marker,
                    truncation_enabled,
                )

                # Serialize the (potentially truncated) data
                if self._is_flat_dict(truncated_data) and not isinstance(
                    truncated_data, list
                ):
                    json_string = json.dumps(
                        truncated_data, separators=(",", ":"), default=str
                    )
                    # Add a simple prefix if it's compact
                    serialized_data_json = " - " + json_string
                else:
                    json_string = json.dumps(truncated_data, indent=2, default=str)
                    # Prepend with newline for readability
                    serialized_data_json = "\n" + json_string

            except (TypeError, ValueError) as e:  # Catch specific serialization errors
                serialized_data_json = f" - {{Serialization Error: {e}}}"
            except (
                Exception
            ) as e:  # Catch any other unexpected errors during processing
                serialized_data_json = f" - {{Processing Error: {e}}}"

        # Add the final JSON string (or error message) back into the record
        record["extra"]["_plugin_serialized_data"] = serialized_data_json

        # Base template
        base_template = (
            "<green>{time:YYYY-MM-DD HH:mm:ss.SSS}</green> | "
            "<level>{level: <8}</level> | "
            "<cyan>{name}</cyan>:<cyan>{function}</cyan>:<cyan>{line}</cyan> - "
            "<level>{message}</level>"
        )

        # Append the serialized data
        base_template += "{extra[_plugin_serialized_data]}"
        # Append the exception part
        base_template += "\n{exception}"
        # Return the format string template
        return base_template.rstrip()

    def _add_log_handler(self):
        """
        Adds or updates the loguru handler specifically for this plugin.
        Includes logic for serializing and truncating extra data.
        """

        def plugin_filter(record: "Record"):
            """Filter function to only allow logs from this plugin (based on module name)."""
            return record["name"] == __name__

        # Get the desired level name and number
        desired_level_name = self.valves.LOG_LEVEL
        try:
            # Use the public API to get level details
            desired_level_info = log.level(desired_level_name)
            desired_level_no = desired_level_info.no
        except ValueError:
            log.error(
                f"Invalid LOG_LEVEL '{desired_level_name}' configured for plugin {__name__}. Cannot add/update handler."
            )
            return  # Stop processing if the level is invalid

        # Access the internal state of the log
        handlers: dict[int, "Handler"] = log._core.handlers  # type: ignore
        handler_id_to_remove = None
        found_correct_handler = False

        for handler_id, handler in handlers.items():
            existing_filter = handler._filter  # Access internal attribute

            # Check if the filter matches our plugin_filter
            # Comparing function objects directly can be fragile if they are recreated.
            # Comparing by name and module is more robust for functions defined at module level.
            is_our_filter = (
                existing_filter is not None  # Make sure a filter is set
                and hasattr(existing_filter, "__name__")
                and existing_filter.__name__ == plugin_filter.__name__
                and hasattr(existing_filter, "__module__")
                and existing_filter.__module__ == plugin_filter.__module__
            )

            if is_our_filter:
                existing_level_no = handler.levelno
                log.trace(
                    f"Found existing handler {handler_id} for {__name__} with level number {existing_level_no}."
                )

                # Check if the level matches the desired level
                if existing_level_no == desired_level_no:
                    log.debug(
                        f"Handler {handler_id} for {__name__} already exists with the correct level '{desired_level_name}'."
                    )
                    found_correct_handler = True
                    break  # Found the correct handler, no action needed
                else:
                    # Found our handler, but the level is wrong. Mark for removal.
                    log.info(
                        f"Handler {handler_id} for {__name__} found, but log level differs "
                        f"(existing: {existing_level_no}, desired: {desired_level_no}). "
                        f"Removing it to update."
                    )
                    handler_id_to_remove = handler_id
                    break  # Found the handler to replace, stop searching

        # Remove the old handler if marked for removal
        if handler_id_to_remove is not None:
            try:
                log.remove(handler_id_to_remove)
                log.debug(f"Removed handler {handler_id_to_remove} for {__name__}.")
            except ValueError:
                # This might happen if the handler was somehow removed between the check and now
                log.warning(
                    f"Could not remove handler {handler_id_to_remove} for {__name__}. It might have already been removed."
                )
                # If removal failed but we intended to remove, we should still proceed to add
                # unless found_correct_handler is somehow True (which it shouldn't be if handler_id_to_remove was set).

        # Add a new handler if no correct one was found OR if we just removed an incorrect one
        if not found_correct_handler:
            self.log_level = desired_level_name
            log.add(
                sys.stdout,
                level=desired_level_name,
                format=self.plugin_stdout_format,
                filter=plugin_filter,
            )
            log.debug(
                f"Added new handler to loguru for {__name__} with level {desired_level_name}."
            )

    # endregion 1.4 Utility helpers

    # endregion 1. Helper methods inside the Filter class<|MERGE_RESOLUTION|>--- conflicted
+++ resolved
@@ -41,65 +41,10 @@
     from loguru._handler import Handler  # type: ignore
     from utils.manifold_types import *  # My personal types in a separate file for more robustness.
 
-<<<<<<< HEAD
 # Setting auditable=False avoids duplicate output for log levels that would be printed out by the main log.
 log = logger.bind(auditable=False)
 
-# According to https://ai.google.dev/gemini-api/docs/models
-ALLOWED_GROUNDING_MODELS = {
-    "gemini-3-pro-image-preview",
-    "gemini-3-pro-preview",
-    "gemini-2.5-pro",
-    "gemini-flash-latest",
-    "gemini-2.5-flash-preview-09-2025",
-    "gemini-2.5-flash",
-    "gemini-flash-lite-latest",
-    "gemini-2.5-flash-lite-preview-09-2025",
-    "gemini-2.5-flash-lite",
-    "gemini-2.5-flash-lite-preview-06-17",
-    "gemini-2.5-pro-preview-06-05",
-    "gemini-2.5-flash-preview-05-20",
-    "gemini-2.5-pro-preview-05-06",
-    "gemini-2.5-flash-preview-04-17",
-    "gemini-2.5-pro-preview-03-25",
-    "gemini-2.5-pro-exp-03-25",
-    "gemini-2.0-pro-exp",
-    "gemini-2.0-pro-exp-02-05",
-    "gemini-exp-1206",
-    "gemini-2.0-flash",
-    "gemini-2.0-flash-exp",
-    "gemini-2.0-flash-001",
-    "gemini-1.5-pro",
-    "gemini-1.5-flash",
-    "gemini-1.0-pro",
-}
-ALLOWED_CODE_EXECUTION_MODELS = {
-    "gemini-3-pro-preview",
-    "gemini-2.5-pro",
-    "gemini-flash-latest",
-    "gemini-2.5-flash-preview-09-2025",
-    "gemini-2.5-flash",
-    "gemini-flash-lite-latest",
-    "gemini-2.5-flash-lite-preview-09-2025",
-    "gemini-2.5-flash-lite",
-    "gemini-2.5-flash-lite-preview-06-17",
-    "gemini-2.5-pro-preview-06-05",
-    "gemini-2.5-flash-preview-05-20",
-    "gemini-2.5-pro-preview-05-06",
-    "gemini-2.5-flash-preview-04-17",
-    "gemini-2.5-pro-preview-03-25",
-    "gemini-2.5-pro-exp-03-25",
-    "gemini-2.0-pro-exp",
-    "gemini-2.0-pro-exp-02-05",
-    "gemini-exp-1206",
-    "gemini-2.0-flash-thinking-exp-01-21",
-    "gemini-2.0-flash",
-    "gemini-2.0-flash-exp",
-    "gemini-2.0-flash-001",
-}
-=======
 DEFAULT_MODEL_CONFIG_PATH = "https://raw.githubusercontent.com/suurt8ll/open_webui_functions/master/plugins/pipes/gemini_models.yaml"
->>>>>>> 757149ed
 
 # Default timeout for URL resolution
 # TODO: Move to Pipe.Valves.
