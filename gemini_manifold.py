"""
title: Gemini Manifold google_genai
id: gemini_manifold_google_genai
description: Manifold function for Gemini Developer API. Supports native image generation, grounding with Google Search and streaming. Uses google-genai.
author: suurt8ll
author_url: https://github.com/suurt8ll
funding_url: https://github.com/suurt8ll/open_webui_functions
license: MIT
<<<<<<< HEAD
version: 1.11.0
requirements: google-genai==1.8.0
=======
version: 1.10.0
requirements: google-genai==1.9.0
>>>>>>> 49a90668
"""

# This is a helper function that provides a manifold for Google's Gemini Studio API.
# Be sure to check out my GitHub repository for more information! Contributions, questions and suggestions are very welcome.

# Supported features:
#   - Native image generation (image output), use "gemini-2.0-flash-exp-image-generation"
#   - Display citations in the front-end.
#   - Image input
#   - Streaming
#   - Grounding with Google Search (this requires installing "Gemini Manifold Companion" filter, see GitHub README)
#   - Safety settings
#   - Each user can decide to use their own API key.

# Features that are supported by API but not yet implemented in the manifold:
#   TODO Audio input support.
#   TODO Video input support.
#   TODO PDF (other documents?) input support, __files__ param that is passed to the pipe() func can be used for this.
#   TODO Display usage statistics (token counts)
#   TODO Code execution tool.

from google import genai
from google.genai import types
import asyncio
import io
import mimetypes
import os
import uuid
import aiohttp
import base64
import re
import fnmatch
import sys
from fastapi import Request
from pydantic import BaseModel, Field
from typing import (
    Any,
    AsyncIterator,
    Awaitable,
    Callable,
    Literal,
    Optional,
    TYPE_CHECKING,
    cast,
)

from open_webui.models.chats import Chats
from open_webui.models.files import FileForm, Files
from open_webui.models.functions import Functions
from open_webui.storage.provider import Storage
from open_webui.utils.logger import stdout_format
from loguru import logger

if TYPE_CHECKING:
    from loguru import Record
    from loguru._handler import Handler
    from manifold_types import *  # My personal types in a separate file for more robustness.

# Setting auditable=False avoids duplicate output for log levels that would be printed out by the main logger.
log = logger.bind(auditable=False)


class Pipe:
    class Valves(BaseModel):
        GEMINI_API_KEY: Optional[str] = Field(default=None)
        REQUIRE_USER_API_KEY: bool = Field(
            default=False,
            description="""Whether to require user's own API key (applies to admins too).
            User can give their own key through UserValves. 
            Default value is False, if now user key is given then use GEMINI_API_KEY.""",
        )
        GEMINI_API_BASE_URL: str = Field(
            default="https://generativelanguage.googleapis.com",
            description="The base URL for calling the Gemini API",
        )
        MODEL_WHITELIST: str = Field(
            default="*",
            description="""Comma-separated list of allowed model names. 
            Supports `fnmatch` patterns: *, ?, [seq], [!seq]. 
            Default value is * (all models allowed).""",
        )
        MODEL_BLACKLIST: Optional[str] = Field(
            default=None,
            description="""Comma-separated list of blacklisted model names. 
            Supports `fnmatch` patterns: *, ?, [seq], [!seq]. 
            Default value is None (no blacklist).""",
        )
        CACHE_MODELS: bool = Field(
            default=True,
            description="Whether to request models only on first load and when white- or blacklist changes.",
        )
        USE_PERMISSIVE_SAFETY: bool = Field(
            default=False, description="Whether to request relaxed safety filtering"
        )
        # FIXME: remove OFF and add TRACE, CRITICAL
        LOG_LEVEL: Literal["INFO", "WARNING", "ERROR", "DEBUG", "OFF"] = Field(
            default="INFO",
            description="Select logging level. Use `docker logs -f open-webui` to view logs.",
        )
        USE_FILES_API: bool = Field(
            title="Use Files API",
            default=True,
            description="Save the image files using Open WebUI's API for files.",
        )

    class UserValves(BaseModel):
        GEMINI_API_KEY: Optional[str] = Field(default=None)
        GEMINI_API_BASE_URL: str = Field(
            default="https://generativelanguage.googleapis.com",
            description="The base URL for calling the Gemini API",
        )
        # TODO: Add more options that can be changed by the user.

    def __init__(self):

        # This hack makes the valves values available to the `__init__` method.
        # TODO: Get the id from the frontmatter instead of hardcoding it.
        valves = Functions.get_function_valves_by_id("gemini_manifold_google_genai")
        self.valves = self.Valves(**(valves if valves else {}))
        # FIXME: Is logging out the API key a bad idea?
        print(
            f"[gemini_manifold] self.valves initialized:\n{self.valves.model_dump_json(indent=2)}"
        )

        # Initialize the genai client with default API given in Valves.
        self.clients = {"default": self._get_genai_client()}
        self.models: list["ModelData"] = []
        self.last_whitelist: str = self.valves.MODEL_WHITELIST
        self.last_blacklist = self.valves.MODEL_BLACKLIST

        print(f"[gemini_manifold] Function has been initialized:\n{self.__dict__}")

    async def pipes(self) -> list["ModelData"]:
        """Register all available Google models."""

        # TODO: Move into `__init__`.
        self._add_log_handler()

        # Return existing models if all conditions are met and no error models are present
        if (
            self.models
            and self.valves.CACHE_MODELS
            and self.last_whitelist == self.valves.MODEL_WHITELIST
            and self.last_blacklist == self.valves.MODEL_BLACKLIST
            and not any(model["id"] == "error" for model in self.models)
        ):
            log.info("Models are already initialized. Returning the cached list.")
            return self.models

        # Filter the model list based on white- and blacklist.
        self.models = self._filter_models(await self._get_genai_models())
        log.debug("Registered models:", data=self.models)

        return self.models

    async def pipe(
        self,
        body: dict[str, Any],
        __user__: "UserData",
        __request__: Request,
        __event_emitter__: Callable[["Event"], Awaitable[None]],
        __metadata__: dict[str, Any],
    ) -> Optional[str]:

        self.__event_emitter__ = __event_emitter__

        if not (client := self._get_user_client(__user__)):
            error_msg = "There are no usable genai clients, check the logs."
            await self._emit_error(error_msg, exception=False)
            return None

        if self.clients.get("default") == client and self.valves.REQUIRE_USER_API_KEY:
            error_msg = "You have not defined your own API key in UserValves. You need to define in to continue."
            await self._emit_error(error_msg, exception=False)
            return None
        model_name = body.get("model")
        if not model_name:
            error_msg = "body object does not contain model name."
            await self._emit_error(error_msg, exception=False)
            return None
        model_name = self._strip_prefix(model_name)

        # TODO Contruct a type for `__metadata__`.
        if "error" in __metadata__["model"]["id"]:
            error_msg = f'There has been an error during model retrival phase: {str(__metadata__["model"])}'
            await self._emit_error(error_msg, exception=False)
            return None

        # Get the message history directly from the backend.
        # This allows us to see data about sources and files data.
        chat_id = __metadata__.get("chat_id")
        if not chat_id:
            error_msg = "Chat ID not found in request body or metadata."
            await self._emit_error(error_msg, exception=False)
            return None
        chat = Chats.get_chat_by_id_and_user_id(id=chat_id, user_id=__user__["id"])

        if not chat:
            error_msg = f"Chat with ID {chat_id} not found."
            await self._emit_error(error_msg, exception=False)
            return None

        chat_content: ChatChatModel = chat.chat  # type: ignore
        messages = chat_content.get("messages")
        chat_params = chat_content.get("params")
        system_prompt = chat_params.get("system")
        log.debug(f"System prompt: {system_prompt}")
        contents = self._genai_contents_from_messages(messages)

        turn_content_dict_list: list[dict] = []
        for content in contents:
            truncated_content = self._truncate_long_strings(content.model_dump())
            turn_content_dict_list.append(truncated_content)
        log.debug(
            "list[google.genai.types.Content] object that will be given to the Gemini API:",
            content_list=str(turn_content_dict_list),
        )

        # TODO: Take defaults from the general front-end config.
        gen_content_conf = types.GenerateContentConfig(
            system_instruction=system_prompt,
            temperature=body.get("temperature"),
            top_p=body.get("top_p"),
            top_k=body.get("top_k"),
            max_output_tokens=body.get("max_tokens"),
            stop_sequences=body.get("stop"),
            safety_settings=self._get_safety_settings(model_name),
        )

        gen_content_conf.response_modalities = ["Text"]
        if "gemini-2.0-flash-exp-image-generation" in model_name:
            gen_content_conf.response_modalities.append("Image")
            # FIXME: append to user message instead.
            if gen_content_conf.system_instruction:
                gen_content_conf.system_instruction = None
                log.warning(
                    "Image Generation model does not support the system prompt message! Removing the system prompt."
                )

        features = __metadata__.get("features", {})
        print(features)
        if features.get("google_search_tool"):
            log.info("Using grounding with Google Search as a Tool.")
            gen_content_conf.tools = [types.Tool(google_search=types.GoogleSearch())]
        elif features.get("google_search_retrieval"):
            log.info("Using grounding with Google Search Retrieval.")
            gs = types.GoogleSearchRetrieval(
                dynamic_retrieval_config=types.DynamicRetrievalConfig(
                    dynamic_threshold=features.get("google_search_retrieval_threshold")
                )
            )
            gen_content_conf.tools = [types.Tool(google_search_retrieval=gs)]

        # TODO: Log the final config that will be passed.
        gen_content_args = {
            "model": model_name,
            "contents": contents,
            "config": gen_content_conf,
        }

        # TODO: Handle errors related to Google Safety Settings feature.
        if body.get("stream", False):
            # Streaming response.
            try:
                res, raw_text = await self._stream_response(
                    gen_content_args, __request__, __user__, client
                )
            except Exception as e:
                error_msg = f"Error occured during streaming: {str(e)}"
                await self._emit_error(error_msg)
                return None
            emit_sources = None
            for chunk in res:
                # TODO: Call this only on final finish chunk.
                emit_sources = await self._get_chat_completion_event_w_sources(
                    chunk, raw_text
                )
            if emit_sources:
                log.info("Sending chat completion event with the sources.")
                await __event_emitter__(emit_sources)
            return None

        # Non-streaming response.
        if "gemini-2.0-flash-exp-image-generation" in model_name:
            warn_msg = "Non-streaming responses with native image gen are not currently supported! Stay tuned! Please enable streaming."
            await self._emit_error(warn_msg, warning=True)
            return None
        try:
            # FIXME: Make it async.
            # FIXME: Support native image gen here too.
            response = client.models.generate_content(**gen_content_args)
        except Exception as e:
            error_msg = f"Content generation error: {str(e)}"
            await self._emit_error(error_msg)
            return None
        if raw_text := response.text:
            # TODO: [refac] unify this logic with streaming response.
            emit_sources = await self._get_chat_completion_event_w_sources(
                response, raw_text
            )
            if emit_sources:
                log.info("Sending chat completion event with the sources.")
                await __event_emitter__(emit_sources)
                return None
        else:
            warn_msg = "Non-stremaing response did not have any text inside it."
            await self._emit_error(warn_msg, warning=True)
            return None
        return response.text

    """
    ---------- Helper methods inside the Pipe class ----------
    """

    """Event emission and error logging"""

    async def _emit_completion(
        self,
        content: Optional[str] = None,
        done: bool = False,
        error: Optional[str] = None,
        sources: Optional[list["Source"]] = None,
    ):
        """Constructs and emits completion event."""
        emission: "ChatCompletionEvent" = {
            "type": "chat:completion",
            "data": {"done": done},
        }
        if content:
            emission["data"]["content"] = content
        if error:
            emission["data"]["error"] = {"detail": error}
        if sources:
            emission["data"]["sources"] = sources
        await self.__event_emitter__(emission)

    async def _emit_error(
        self, error_msg: str, warning: bool = False, exception: bool = True
    ) -> None:
        """Emits an event to the front-end that causes it to display a nice red error message."""
        if warning:
            log.opt(depth=1, exception=False).warning(error_msg)
        else:
            log.opt(depth=1, exception=exception).error(error_msg)
        await self._emit_completion(error=f"\n{error_msg}", done=True)

    def _return_error_model(
        self, error_msg: str, warning: bool = False, exception: bool = True
    ) -> "ModelData":
        """Returns a placeholder model for communicating error inside the pipes method to the front-end."""
        if warning:
            log.opt(depth=1, exception=False).warning(error_msg)
        else:
            log.opt(depth=1, exception=exception).error(error_msg)
        return {
            "id": "error",
            "name": "[gemini_manifold] " + error_msg,
            "description": error_msg,
        }

    """ChatModel.chat.messages -> list[genai.types.Content] conversion"""

    def _genai_contents_from_messages(
        self, messages: list["MessageModel"]
    ) -> list[types.Content]:
        """
        Transforms `ChatModel.chat.messages` list into `genai.types.Content`.
        """

        def process_user_message(message: "UserMessageModel") -> list[types.Part]:
            """
            Processes user message, extracts image parts.
            """
            parts: list[types.Part] = []
            if files := message.get("files"):
                for file in files:
                    if file.get("type") == "image":
                        if image_part := self._genai_part_from_image_url(
                            file.get("url")
                        ):
                            parts.append(image_part)
            return parts

        def process_assistant_message(
            message: "AssistantMessageModel",
        ) -> tuple[list[types.Part], str]:
            """
            Processes assistant message sources. Removes citation markers if they exsist.
            """
            parts: list[types.Part] = []
            filtered_content = content
            if sources := message.get("sources"):
                filtered_content = self._remove_citation_markers(content, sources)
                log.debug(
                    "Removed source markers from the assistant message.",
                    new_text=filtered_content,
                )
            return parts, filtered_content

        contents: list[types.Content] = []
        for message in messages:
            content = message.get("content")
            role = message.get("role")
            parts: list[types.Part] = []
            if role == "user":
                parts = process_user_message(cast("UserMessageModel", message))
            elif role == "assistant":
                message = cast("AssistantMessageModel", message)
                if not message.get("done"):
                    continue
                role = "model"
                parts, content = process_assistant_message(message)
            else:
                log.warning(f"{role} is an unsupported role, skipping this message.")
                continue
            parts += self._genai_parts_from_text(content)
            contents.append(types.Content(role=role, parts=parts))

        return contents

    def _genai_part_from_image_url(self, image_url: str) -> Optional[types.Part]:
        """
        Processes an image URL and returns a genai.types.Part object from it
        Handles GCS, data URIs, and standard URLs.
        """
        try:
            if image_url.startswith("gs://"):
                # FIXME: mime type helper would error out here, it only handles filenames.
                return types.Part.from_uri(
                    file_uri=image_url, mime_type=self._get_mime_type(image_url)
                )
            elif image_url.startswith("data:image"):
                match = re.match(r"data:(image/\w+);base64,(.+)", image_url)
                if match:
                    print(match.group(1))
                    print(f"{match.group(2)[:20]}[...]{match.group(2)[-20:]}")
                    return types.Part.from_bytes(
                        data=base64.b64decode(match.group(2)),
                        mime_type=match.group(1),
                    )
                else:
                    raise ValueError("Invalid data URI for image.")
            else:  # Assume standard URL
                # FIXME: mime type helper would error out here too, it only handles filenames.
                return types.Part.from_uri(
                    file_uri=image_url, mime_type=self._get_mime_type(image_url)
                )
        except Exception:
            # TODO: Send warnin toast to user in front-end.
            log.exception("Error processing image URL.", image_url=image_url)
            return None

    def _genai_parts_from_text(self, text: str) -> list[types.Part]:
        """
        Turns raw text into list of genai.types.Parts objects.
        Extracts and converts markdown images to parts, preserving text order.
        """
        parts: list[types.Part] = []
        last_pos = 0

        for match in re.finditer(
            r"!\[.*?\]\((data:(image/[^;]+);base64,([^)]+)|/api/v1/files/([a-f0-9\-]+)/content)\)",
            text,
        ):
            # Add text before the image
            text_segment = text[last_pos : match.start()]
            if text_segment.strip():
                parts.append(types.Part.from_text(text=text_segment))

            # Determine if it's base64 or a file URL
            if match.group(2):  # Base64 encoded image
                try:
                    mime_type = match.group(2)
                    base64_data = match.group(3)
                    log.debug(
                        "Found base64 image link!",
                        mime_type=mime_type,
                        base64_data=match.group(3)[:50] + "...",
                    )
                    image_part = types.Part.from_bytes(
                        data=base64.b64decode(base64_data),
                        mime_type=mime_type,
                    )
                    parts.append(image_part)
                except Exception:
                    log.exception("Error decoding base64 image:")

            elif match.group(4):  # File URL
                log.debug("Found API image link!", id=match.group(4))
                file_id = match.group(4)
                file_model = Files.get_file_by_id(file_id)

                if file_model is None:
                    log.warning("File with this ID not found.", id=file_id)
                    #  Could add placeholder text here if desired
                    continue  # Skip to the next match

                try:
                    # "continue" above ensures that file_model is not None
                    content_type = file_model.meta.get("content_type")  # type: ignore
                    if content_type is None:
                        log.warning(
                            "Content type not found for this file ID.",
                            id=file_id,
                        )
                        continue

                    with open(file_model.path, "rb") as file:  # type: ignore
                        image_data = file.read()

                    image_part = types.Part.from_bytes(
                        data=image_data, mime_type=content_type
                    )
                    parts.append(image_part)

                except FileNotFoundError:
                    log.exception(
                        "File not found on disk for this ID.",
                        id=file_id,
                        path=file_model.path,
                    )
                except KeyError:
                    log.exception(
                        "Metadata error for this file ID: 'content_type' missing.",
                        id=file_id,
                    )
                except Exception:
                    log.exception("Error processing file with this ID", id=file_id)

            last_pos = match.end()

        # Add remaining text
        remaining_text = text[last_pos:]
        if remaining_text.strip():
            parts.append(types.Part.from_text(text=remaining_text))

        return parts

    """Model response streaming"""

    async def _stream_response(
        self,
        gen_content_args: dict,
        __request__: Request,
        __user__: "UserData",
        client: genai.Client,
    ) -> tuple[list[types.GenerateContentResponse], str]:
        """
        Streams the response to the front-end using `__event_emitter__` and finally returns the full aggregated response.
        """
        response_stream: AsyncIterator[types.GenerateContentResponse] = (
            await client.aio.models.generate_content_stream(**gen_content_args)  # type: ignore
        )
        aggregated_chunks: list[types.GenerateContentResponse] = []
        content = ""

        async for chunk in response_stream:
            aggregated_chunks.append(chunk)
            candidate = self._get_first_candidate(chunk.candidates)
            if not candidate or not candidate.content or not candidate.content.parts:
                log.warning(
                    "candidate, candidate.content or candidate.content.parts is missing. Skipping to the next chunk."
                )
                continue
            for part in candidate.content.parts:
                if text_part := part.text:
                    content += text_part
                elif inline_data := part.inline_data:
                    if img_url := self._process_image_part(
                        inline_data, gen_content_args, __user__, __request__
                    ):
                        content += img_url
                # TODO: Streaming this way loses the support for Filter.stream() method processing for filter plugins.
                await self._emit_completion(content)

        return aggregated_chunks, content

    def _get_first_candidate(
        self, candidates: Optional[list[types.Candidate]]
    ) -> Optional[types.Candidate]:
        """Selects the first candidate, logging a warning if multiple exist."""
        if not candidates:
            log.warning("Received chunk with no candidates, skipping processing.")
            return None
        if len(candidates) > 1:
            log.warning("Multiple candidates found, defaulting to first candidate.")
        return candidates[0]

    def _process_image_part(
        self, inline_data, gen_content_args: dict, user: "UserData", request: Request
    ) -> Optional[str]:
        """Handles image data conversion to markdown."""
        mime_type = inline_data.mime_type
        image_data = inline_data.data

        if self.valves.USE_FILES_API:
            image_url = self._upload_image(
                image_data,
                mime_type,
                gen_content_args.get("model", ""),
                "Not implemented yet. TAKE IT FROM gen_content_args contents",
                user["id"],
                request,
            )
            return f"![Generated Image]({image_url})" if image_url else None
        else:
            encoded = base64.b64encode(image_data).decode()
            return f"![Generated Image](data:{mime_type};base64,{encoded})"

    def _upload_image(
        self,
        image_data: bytes,
        mime_type: str,
        model: str,
        prompt: str,
        user_id: str,
        __request__: Request,
    ) -> Optional[str]:
        """
        Helper method that uploads the generated image to a storage provider configured inside Open WebUI settings.
        Returns the url to uploaded image.
        """
        image_format = mimetypes.guess_extension(mime_type)
        id = str(uuid.uuid4())
        # TODO: Better filename? Prompt as the filename?
        name = os.path.basename(f"generated-image{image_format}")
        imagename = f"{id}_{name}"
        image = io.BytesIO(image_data)
        image_metadata = {
            "model": model,
            "prompt": prompt,
        }

        # Upload the image to user configured storage provider.
        log.info("Uploading the image to the configured storage provider.")
        try:
            contents, image_path = Storage.upload_file(image, imagename)
        except Exception:
            error_msg = f"Error occurred during upload to the storage provider."
            log.exception(error_msg)
            return None
        # Add the image file to files database.
        log.info("Adding the image file to Open WebUI files database.")
        file_item = Files.insert_new_file(
            user_id,
            FileForm(
                id=id,
                filename=name,
                path=image_path,
                meta={
                    "name": name,
                    "content_type": mime_type,
                    "size": len(contents),
                    "data": image_metadata,
                },
            ),
        )
        if not file_item:
            log.warning("Files.insert_new_file did not return anything.")
            return None
        # Get the image url.
        image_url: str = __request__.app.url_path_for(
            "get_file_content_by_id", id=file_item.id
        )
        return image_url

    """Client initialization and model retrival from Google API"""

    def _get_genai_client(
        self, api_key: Optional[str] = None, base_url: Optional[str] = None
    ) -> Optional[genai.Client]:
        client = None
        api_key = api_key if api_key else self.valves.GEMINI_API_KEY
        base_url = base_url if base_url else self.valves.GEMINI_API_BASE_URL
        if api_key:
            http_options = types.HttpOptions(base_url=base_url)
            try:
                client = genai.Client(
                    api_key=api_key,
                    http_options=http_options,
                )
                log.info("genai client successfully initialized!")
            except Exception:
                log.exception("genai client initialization failed.")
        else:
            log.error("GEMINI_API_KEY is not set.")
        return client

    def _get_user_client(self, __user__: "UserData") -> Optional[genai.Client]:
        # Register a user specific client if they have added their own API key.
        user_valves: Optional[Pipe.UserValves] = __user__.get("valves")
        if (
            user_valves
            and user_valves.GEMINI_API_KEY
            and not self.clients.get(__user__["id"])
        ):
            self.clients[__user__.get("id")] = self._get_genai_client(
                api_key=user_valves.GEMINI_API_KEY,
                base_url=user_valves.GEMINI_API_BASE_URL,
            )
            log.info(
                f'Creating a new genai client for user {__user__.get("email")} clients dict now looks like:\n{self.clients}.'
            )
        if user_client := self.clients.get(__user__.get("id")):
            log.info(f'Using genai client with user {__user__.get("email")} API key.')
            return user_client
        else:
            log.info("Using genai client with the default API key.")
            return self.clients.get("default")

    async def _get_genai_models(self) -> list[types.Model]:
        """
        Gets valid Google models from the API.
        Returns a google.genai.pagers.Pager object.
        """
        google_models = None
        if client := self.clients.get("default"):
            try:
                google_models = await client.aio.models.list(
                    config={"query_base": True}
                )
            except Exception:
                log.exception("Retriving models from Google API failed.")
        else:
            log.error("API key is missing, can't get the models without it.")
            return []
        if not google_models:
            log.warning("API responded successfully but returned no models.")
            return []
        log.info(f"Retrieved {len(google_models)} models from Gemini Developer API.")
        # Filter Google models list down to generative models only.
        return [
            model
            for model in google_models
            if model.supported_actions and "generateContent" in model.supported_actions
        ]

    def _filter_models(self, google_models: list[types.Model]) -> list["ModelData"]:
        """
        Filters the genai model list down based on configured white- and blacklist.
        Returns a list[dict] that can be directly returned by the `pipes` method.
        """
        if not google_models:
            error_msg = "Error during getting the models from Google API, check logs."
            return [self._return_error_model(error_msg)]

        self.last_whitelist = self.valves.MODEL_WHITELIST
        self.last_blacklist = self.valves.MODEL_BLACKLIST
        whitelist = (
            self.valves.MODEL_WHITELIST.replace(" ", "").split(",")
            if self.valves.MODEL_WHITELIST
            else []
        )
        blacklist = (
            self.valves.MODEL_BLACKLIST.replace(" ", "").split(",")
            if self.valves.MODEL_BLACKLIST
            else []
        )
        return [
            {
                "id": self._strip_prefix(model.name),
                "name": model.display_name,
                "description": model.description,
            }
            for model in google_models
            if model.name
            and model.display_name
            and any(fnmatch.fnmatch(model.name, f"models/{w}") for w in whitelist)
            and not any(fnmatch.fnmatch(model.name, f"models/{b}") for b in blacklist)
        ]

    def _get_safety_settings(self, model_name: str) -> list[types.SafetySetting]:
        """Get safety settings based on model name and permissive setting."""

        if not self.valves.USE_PERMISSIVE_SAFETY:
            return []

        # Settings supported by most models
        category_threshold_map = {
            types.HarmCategory.HARM_CATEGORY_HARASSMENT: types.HarmBlockThreshold.OFF,
            types.HarmCategory.HARM_CATEGORY_HATE_SPEECH: types.HarmBlockThreshold.OFF,
            types.HarmCategory.HARM_CATEGORY_SEXUALLY_EXPLICIT: types.HarmBlockThreshold.OFF,
            types.HarmCategory.HARM_CATEGORY_DANGEROUS_CONTENT: types.HarmBlockThreshold.OFF,
            types.HarmCategory.HARM_CATEGORY_CIVIC_INTEGRITY: types.HarmBlockThreshold.BLOCK_NONE,
        }

        # Older models use BLOCK_NONE
        if model_name in [
            "gemini-1.5-pro-001",
            "gemini-1.5-flash-001",
            "gemini-1.5-flash-8b-exp-0827",
            "gemini-1.5-flash-8b-exp-0924",
            "gemini-pro",
            "gemini-1.0-pro",
            "gemini-1.0-pro-001",
        ]:
            for category in category_threshold_map:
                category_threshold_map[category] = types.HarmBlockThreshold.BLOCK_NONE

        # Gemini 2.0 Flash supports CIVIC_INTEGRITY OFF
        if model_name in [
            "gemini-2.0-flash",
            "gemini-2.0-flash-001",
            "gemini-2.0-flash-exp",
        ]:
            category_threshold_map[types.HarmCategory.HARM_CATEGORY_CIVIC_INTEGRITY] = (
                types.HarmBlockThreshold.OFF
            )

        log.debug(
            f"Safety settings: {str({k.value: v.value for k, v in category_threshold_map.items()})}"
        )

        safety_settings = [
            types.SafetySetting(category=category, threshold=threshold)
            for category, threshold in category_threshold_map.items()
        ]
        return safety_settings

    def _strip_prefix(self, model_name: str) -> str:
        """
        Strip any prefix from the model name up to and including the first '.' or '/'.
        This makes the method generic and adaptable to varying prefixes.
        """
        # TODO: [refac] pointless helper, remove.
        try:
            # Use non-greedy regex to remove everything up to and including the first '.' or '/'
            stripped = re.sub(r"^.*?[./]", "", model_name)
            return stripped
        except Exception:
            error_msg = "Error stripping prefix, using the original model name."
            log.exception(error_msg)
            return model_name

    """Citations"""

    async def _get_chat_completion_event_w_sources(
        self, data: types.GenerateContentResponse, raw_str: str
    ) -> Optional["ChatCompletionEvent"]:
        """Adds citation markers and source references to raw_str based on grounding metadata"""

        async def resolve_url(session: aiohttp.ClientSession, url: str) -> str:
            """Asynchronously resolves a URL by following redirects to get final destination URL
            Returns original URL if resolution fails.
            """
            try:
                async with session.get(url, allow_redirects=True) as response:
                    return str(response.url)
            except Exception:
                log.exception(
                    f"Error resolving URL, returning the original url.", url=url
                )
                return url

        # Early exit if no candidate content exists
        if not data.candidates:
            return None

        candidate = data.candidates[0]
        grounding_metadata = candidate.grounding_metadata if candidate else None
        # Require valid metadata structure to proceed
        if (
            not grounding_metadata
            or not grounding_metadata.grounding_supports
            or not grounding_metadata.grounding_chunks
        ):
            return None

        # TODO: Add the used search queries as status message.
        supports = grounding_metadata.grounding_supports
        grounding_chunks = grounding_metadata.grounding_chunks

        # Collect all available URIs from grounding chunks and format them into a list of dicts
        source_metadatas: list[SourceMetadata] = [
            {"source": g_c.web.uri, "supports": []}
            for g_c in grounding_chunks
            if g_c.web and g_c.web.uri
        ]
        if not source_metadatas:
            log.warning("No URLs were found in grounding_metadata.")
            return None

        log.info("Resolving all the source URLs asyncronously.")
        async with aiohttp.ClientSession() as session:
            # Create list of async URL resolution tasks
            resolution_tasks = [
                resolve_url(session, metadata["source"])
                for metadata in source_metadatas
                if metadata["source"]
            ]
            # Wait for all resolutions to complete
            resolved_uris = await asyncio.gather(*resolution_tasks)
        log.info("URL resolution completed.")
        # Replace original urls with resolved ones and store old urls in a separate key.
        for index, metadata in enumerate(source_metadatas):
            metadata["original_url"] = metadata["source"]
            metadata["source"] = resolved_uris[index]

        encoded_raw_str = raw_str.encode()
        # Starting the injection from the end ensures that end_pos variables
        # do not get shifted by next insertions.
        for support in reversed(supports):
            if not (
                support.grounding_chunk_indices
                and support.confidence_scores
                and support.segment
                and support.segment.end_index
                and support.segment.start_index
                and support.segment.text
            ):
                continue
            end_pos = support.segment.end_index
            indices = support.grounding_chunk_indices
            # Create citation markers from associated chunk indices
            citation_markers = "".join(f"[{index + 1}]" for index in indices)
            encoded_citation_markers = citation_markers.encode()
            encoded_raw_str = (
                encoded_raw_str[:end_pos]
                + encoded_citation_markers
                + encoded_raw_str[end_pos:]
            )
            for indice in indices:
                source_metadatas[indice]["supports"].append(support.model_dump())

        # Structure sources with resolved URLs
        sources_list: list[Source] = [
            {
                "source": {"name": "web_search"},
                "document": [""]
                * len(source_metadatas),  # We do not have website content
                "metadata": [metadata for metadata in source_metadatas],
            }
        ]
        # Prepare final event structure with modified content and sources
        event_data: "ChatCompletionEventData" = {
            "content": encoded_raw_str.decode(),  # Content with added citations
            "sources": sources_list,  # List of resolved source references
            "done": True,
        }
        event: "Event" = {
            "type": "chat:completion",
            "data": event_data,
        }
        return event

    def _remove_citation_markers(self, text: str, sources: list["Source"]) -> str:
        processed: set[str] = set()
        for source in sources:
            supports = [
                metadata["supports"]
                for metadata in source.get("metadata", [])
                if "supports" in metadata
            ]
            supports = [item for sublist in supports for item in sublist]
            for support in supports:
                support = types.GroundingSupport(**support)
                indices = support.grounding_chunk_indices
                segment = support.segment
                if not (indices and segment):
                    continue
                segment_text = segment.text
                if not segment_text:
                    continue
                # Using a shortened version because user could edit the assistant message in the front-end.
                # If citation segment get's edited, then the markers would not be removed. Shortening reduces the
                # chances of this happening.
                segment_end = segment_text[-32:]
                if segment_end in processed:
                    continue
                processed.add(segment_end)
                citation_markers = "".join(f"[{index + 1}]" for index in indices)
                # Find the position of the citation markers in the text
                pos = text.find(segment_text + citation_markers)
                if pos != -1:
                    # Remove the citation markers
                    text = (
                        text[: pos + len(segment_text)]
                        + text[pos + len(segment_text) + len(citation_markers) :]
                    )
        return text

    """Other helpers"""

    def _truncate_long_strings(
        self, data: dict[str, Any], max_length: int = 50
    ) -> dict[str, Any]:
        """
        Recursively truncates all string and bytes fields within a dictionary that exceed
        the specified maximum length. Bytes are converted to strings before truncation.

        Args:
            data: A dictionary representing the JSON data.
            max_length: The maximum length of strings before truncation.

        Returns:
            The modified dictionary with long strings truncated.
        """
        for key, value in data.items():
            if isinstance(value, str) and len(value) > max_length:
                truncated_length = len(value) - max_length
                data[key] = value[:max_length] + f"[{truncated_length} chars truncated]"
            elif isinstance(value, bytes) and len(value) > max_length:
                truncated_length = len(value) - max_length
                data[key] = (
                    value.hex()[:max_length]
                    + f"[{truncated_length} hex chars truncated]"
                )
            elif isinstance(value, dict):
                self._truncate_long_strings(
                    value, max_length
                )  # Recursive call for nested dictionaries
            elif isinstance(value, list):
                # Iterate through the list and process each element if it's a dictionary
                for item in value:
                    if isinstance(item, dict):
                        self._truncate_long_strings(item, max_length)

        return data

    def _add_log_handler(self):
        """Adds handler to the root loguru instance for this plugin if one does not exist already."""

        def plugin_filter(record: "Record"):
            """Filter function to only allow logs from this plugin (based on module name)."""
            return record["name"] == __name__  # Filter by module name

        # Access the internal state of the logger
        handlers: dict[int, "Handler"] = logger._core.handlers  # type: ignore
        for key, handler in handlers.items():
            existing_filter = handler._filter
            if (
                hasattr(existing_filter, "__name__")
                and existing_filter.__name__ == plugin_filter.__name__
                and hasattr(existing_filter, "__module__")
                and existing_filter.__module__ == plugin_filter.__module__
            ):
                log.debug("Handler for this plugin is already present!")
                return

        logger.add(
            sys.stdout,
            level=self.valves.LOG_LEVEL,
            format=stdout_format,
            filter=plugin_filter,
        )
        log.info(
            f"Added new handler to loguru with level {self.valves.LOG_LEVEL} and filter {__name__}."
        )

    def _get_mime_type(self, file_uri: str) -> str:
        """
        Determines MIME type based on file extension using the mimetypes module.
        """
        mime_type, encoding = mimetypes.guess_type(file_uri)
        if mime_type is None:
            return "application/octet-stream"  # Default MIME type if unknown
        return mime_type<|MERGE_RESOLUTION|>--- conflicted
+++ resolved
@@ -6,13 +6,8 @@
 author_url: https://github.com/suurt8ll
 funding_url: https://github.com/suurt8ll/open_webui_functions
 license: MIT
-<<<<<<< HEAD
 version: 1.11.0
-requirements: google-genai==1.8.0
-=======
-version: 1.10.0
 requirements: google-genai==1.9.0
->>>>>>> 49a90668
 """
 
 # This is a helper function that provides a manifold for Google's Gemini Studio API.
