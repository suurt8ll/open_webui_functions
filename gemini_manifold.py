"""
title: Gemini Manifold google_genai
id: gemini_manifold_google_genai
description: Manifold function for Gemini Developer API. Supports native image generation, grounding with Google Search and streaming. Uses google-genai.
author: suurt8ll
author_url: https://github.com/suurt8ll
funding_url: https://github.com/suurt8ll/open_webui_functions
license: MIT
version: 1.10.0
requirements: google-genai==1.8.0
"""

# This is a helper function that provides a manifold for Google's Gemini Studio API.
# Be sure to check out my GitHub repository for more information! Contributions, questions and suggestions are very welcome.

# Supported features:
#   - Native image generation (image output), use "gemini-2.0-flash-exp-image-generation"
#   - Display citations in the front-end.
#   - Image input
#   - Streaming
#   - Grounding with Google Search
#   - Safety settings
#   - Each user can decide to use their own API key.

# Features that are supported by API but not yet implemented in the manifold:
#   TODO Audio input support.
#   TODO Video input support.
#   TODO PDF (other documents?) input support, __files__ param that is passed to the pipe() func can be used for this.
#   TODO Display usage statistics (token counts)

from google import genai
from google.genai import types
import asyncio
import io
import mimetypes
import os
import uuid
import aiohttp
import base64
import re
import fnmatch
import sys
from fastapi import Request
from pydantic import BaseModel, Field
from typing import (
    Any,
    AsyncIterator,
    Awaitable,
    Callable,
    Literal,
    Optional,
    TYPE_CHECKING,
    cast,
)

import requests
from open_webui.models.chats import Chats
from open_webui.models.files import FileForm, Files
<<<<<<< HEAD
from open_webui.models.functions import (
    FunctionForm,
    FunctionMeta,
    FunctionModel,
    Functions,
)
from open_webui.models.users import Users
=======
from open_webui.models.functions import Functions
>>>>>>> 4eb2a044
from open_webui.storage.provider import Storage
from open_webui.utils.logger import stdout_format
from loguru import logger

from open_webui.utils.plugin import extract_frontmatter

if TYPE_CHECKING:
    from loguru import Record
    from loguru._handler import Handler
    from manifold_types import *  # My personal types in a separate file for more robustness.

# according to https://cloud.google.com/vertex-ai/generative-ai/docs/multimodal/ground-gemini
ALLOWED_GROUNDING_MODELS = [
    "gemini-2.5-pro-exp-03-25",
    "gemini-2.0-flash",
    "gemini-1.5-pro",
    "gemini-1.5-flash",
    "gemini-1.0-pro",
]
SEARCH_FILTER_ID = "grounding_with_google_search"

# Setting auditable=False avoids duplicate output for log levels that would be printed out by the main logger.
log = logger.bind(auditable=False)


class Pipe:
    class Valves(BaseModel):
        GEMINI_API_KEY: Optional[str] = Field(default=None)
        REQUIRE_USER_API_KEY: bool = Field(
            default=False,
            description="""Whether to require user's own API key (applies to admins too).
            User can give their own key through UserValves. 
            Default value is False, if now user key is given then use GEMINI_API_KEY.""",
        )
        GEMINI_API_BASE_URL: str = Field(
            default="https://generativelanguage.googleapis.com",
            description="The base URL for calling the Gemini API",
        )
        MODEL_WHITELIST: str = Field(
            default="*",
            description="""Comma-separated list of allowed model names. 
            Supports `fnmatch` patterns: *, ?, [seq], [!seq]. 
            Default value is * (all models allowed).""",
        )
        MODEL_BLACKLIST: Optional[str] = Field(
            default=None,
            description="""Comma-separated list of blacklisted model names. 
            Supports `fnmatch` patterns: *, ?, [seq], [!seq]. 
            Default value is None (no blacklist).""",
        )
        CACHE_MODELS: bool = Field(
            default=True,
            description="Whether to request models only on first load and when white- or blacklist changes.",
        )
        USE_GROUNDING_SEARCH: bool = Field(
            default=False,
            description="Whether to use Grounding with Google Search. For more info: https://ai.google.dev/gemini-api/docs/grounding",
        )
        GROUNDING_DYNAMIC_RETRIEVAL_THRESHOLD: float = Field(
            default=0.3,
            description="See Google AI docs for more information. Only supported for 1.0 and 1.5 models",
        )
        USE_PERMISSIVE_SAFETY: bool = Field(
            default=False, description="Whether to request relaxed safety filtering"
        )
        # FIXME: remove OFF and add TRACE, CRITICAL
        LOG_LEVEL: Literal["INFO", "WARNING", "ERROR", "DEBUG", "OFF"] = Field(
            default="INFO",
            description="Select logging level. Use `docker logs -f open-webui` to view logs.",
        )
        USE_FILES_API: bool = Field(
            title="Use Files API",
            default=True,
            description="Save the image files using Open WebUI's API for files.",
        )

    class UserValves(BaseModel):
        GEMINI_API_KEY: Optional[str] = Field(default=None)
        GEMINI_API_BASE_URL: str = Field(
            default="https://generativelanguage.googleapis.com",
            description="The base URL for calling the Gemini API",
        )
        # TODO: Add more options that can be changed by the user.

    def __init__(self):

        # This hack makes the valves values available to the `__init__` method.
<<<<<<< HEAD
        valves = Functions.get_function_valves_by_id("gemini_manifold_google_genai")
        self.valves = self.Valves(**(valves if valves else {}))

        self.last_whitelist: str = self.valves.MODEL_WHITELIST
        self.models: list["ModelData"] = []
        self.client: Optional[genai.Client] = None

        search_filter = Functions.get_function_by_id(id=SEARCH_FILTER_ID)
        if not search_filter:
            log.info("Search filter helper is not installed!")
            search_filter = self._install_search_filter()
            if not search_filter:
                log.error("Search filter insertion failed.")
            else:
                log.info("Search filter installed successfully!")
                enabled_search_filter = Functions.update_function_by_id(
                    id=search_filter.id, updated={"is_active": True}
                )
                if not enabled_search_filter:
                    log.error("Search filter could not be enabled.")
                log.info("Search filter enabled.")
                # TODO: Activate the filter for models inside `ALLOWED_GROUNDING_MODELS`.
        else:
            # TODO: [refac] repeating logic here, find a better way.
            if self.valves.USE_GROUNDING_SEARCH and not search_filter.is_active:
                log.info("Search filter is installed but not active. Activating it.")
                enabled_search_filter = Functions.update_function_by_id(
                    id=search_filter.id, updated={"is_active": True}
                )
                if not enabled_search_filter:
                    log.error("Search filter could not be enabled.")
                log.info("Search filter enabled.")

        log.info("Function has been initialized!")
=======
        # TODO: Get the id from the frontmatter instead of hardcoding it.
        valves = Functions.get_function_valves_by_id("gemini_manifold_google_genai")
        self.valves = self.Valves(**(valves if valves else {}))
        # FIXME: Is logging out the API key a bad idea?
        print(
            f"[gemini_manifold] self.valves initialized:\n{self.valves.model_dump_json(indent=2)}"
        )

        # Initialize the genai client with default API given in Valves.
        self.clients = {"default": self._get_genai_client()}

        self.models: list["ModelData"] = []
        self.last_whitelist: str = self.valves.MODEL_WHITELIST
        self.last_blacklist = self.valves.MODEL_BLACKLIST

        print(f"[gemini_manifold] Function has been initialized:\n{self.__dict__}")
>>>>>>> 4eb2a044

    async def pipes(self) -> list["ModelData"]:
        """Register all available Google models."""

<<<<<<< HEAD
        # FIXME: This can now be moved into `__init__` cause valves values are available there.
=======
        # TODO: Move into `__init__`.
>>>>>>> 4eb2a044
        self._add_log_handler()

        # Return existing models if all conditions are met and no error models are present
        if (
            self.models
            and self.valves.CACHE_MODELS
            and self.last_whitelist == self.valves.MODEL_WHITELIST
            and self.last_blacklist == self.valves.MODEL_BLACKLIST
            and not any(model["id"] == "error" for model in self.models)
        ):
            log.info("Models are already initialized. Returning the cached list.")
            return self.models

        # Filter the model list based on white- and blacklist.
        self.models = self._filter_models(await self._get_genai_models())
        log.debug("Registered models:", data=self.models)

        return self.models

    async def pipe(
        self,
        body: dict[str, Any],
        __user__: "UserData",
        __request__: Request,
        __event_emitter__: Callable[["Event"], Awaitable[None]],
        __metadata__: dict[str, Any],
    ) -> Optional[str]:

        self.__event_emitter__ = __event_emitter__

        if not (client := self._get_user_client(__user__)):
            error_msg = "There are no usable genai clients, check the logs."
            await self._emit_error(error_msg, exception=False)
            return None

<<<<<<< HEAD
        # FIXME: OK to asssume this is alwasy present and no check is neccecary?
=======
        if self.clients.get("default") == client and self.valves.REQUIRE_USER_API_KEY:
            error_msg = "You have not defined your own API key in UserValves. You need to define in to continue."
            await self._emit_error(error_msg, exception=False)
            return None
>>>>>>> 4eb2a044
        model_name = body.get("model")
        if not model_name:
            error_msg = "body object does not contain model name."
            await self._emit_error(error_msg, exception=False)
            return None
        model_name = self._strip_prefix(model_name)

        # TODO Contruct a type for `__metadata__`.
        if "error" in __metadata__["model"]["id"]:
            error_msg = f'There has been an error during model retrival phase: {str(__metadata__["model"])}'
            await self._emit_error(error_msg, exception=False)
            return None

        # Get the message history directly from the backend.
        # This allows us to see data about sources and files data.
        chat_id = __metadata__.get("chat_id")
        if not chat_id:
            error_msg = "Chat ID not found in request body or metadata."
            await self._emit_error(error_msg, exception=False)
            return None
        chat = Chats.get_chat_by_id_and_user_id(id=chat_id, user_id=__user__["id"])

        if not chat:
            error_msg = f"Chat with ID {chat_id} not found."
            await self._emit_error(error_msg, exception=False)
            return None

        chat_content: ChatChatModel = chat.chat  # type: ignore
        messages = chat_content.get("messages")
        chat_params = chat_content.get("params")
        system_prompt = chat_params.get("system")
        log.debug(f"System prompt: {system_prompt}")
        contents = self._genai_contents_from_messages(messages)

        turn_content_dict_list: list[dict] = []
        for content in contents:
            truncated_content = self._truncate_long_strings(content.model_dump())
            turn_content_dict_list.append(truncated_content)
        log.debug(
            "list[google.genai.types.Content] object that will be given to the Gemini API:",
            content_list=str(turn_content_dict_list),
        )

        # TODO: Take defaults from the general front-end config.
        gen_content_conf = types.GenerateContentConfig(
            system_instruction=system_prompt,
            temperature=body.get("temperature"),
            top_p=body.get("top_p"),
            top_k=body.get("top_k"),
            max_output_tokens=body.get("max_tokens"),
            stop_sequences=body.get("stop"),
            safety_settings=self._get_safety_settings(model_name),
        )

        gen_content_conf.response_modalities = ["Text"]
        if "gemini-2.0-flash-exp-image-generation" in model_name:
            gen_content_conf.response_modalities.append("Image")
            # FIXME: append to user message instead.
            if gen_content_conf.system_instruction:
                gen_content_conf.system_instruction = None
                log.warning(
                    "Image Generation model does not support the system prompt message! Removing the system prompt."
                )

        use_search = __metadata__.get("features", {}).get(
            "grounding_w_google_search", False
        )
        if self.valves.USE_GROUNDING_SEARCH and use_search:
            log.info("Using grounding with Google Search.")
            gs = None
            # Dynamic retrieval only supported for 1.0 and 1.5 models.
            # TODO: Google AI for Developers says: "Note: Dynamic retrieval is only compatible with Gemini 1.5 Flash. For Gemini 2.0, you should use Search as a tool, as shown above."?
            if "1.0" in model_name or "1.5" in model_name:
                gs = types.GoogleSearchRetrieval(
                    dynamic_retrieval_config=types.DynamicRetrievalConfig(
                        dynamic_threshold=self.valves.GROUNDING_DYNAMIC_RETRIEVAL_THRESHOLD
                    )
                )
                gen_content_conf.tools = [types.Tool(google_search_retrieval=gs)]
            else:
                gen_content_conf.tools = [
                    types.Tool(google_search=types.GoogleSearch())
                ]
        # TODO: Log the final config that will be passed.

        gen_content_args = {
            "model": model_name,
            "contents": contents,
            "config": gen_content_conf,
        }

        # TODO: Handle errors related to Google Safety Settings feature.
        if body.get("stream", False):
            # Streaming response.
            try:
                res, raw_text = await self._stream_response(
                    gen_content_args, __request__, __user__, client
                )
            except Exception as e:
                error_msg = f"Error occured during streaming: {str(e)}"
                await self._emit_error(error_msg)
                return None
            emit_sources = None
            for chunk in res:
                # TODO: Call this only on final finish chunk.
                emit_sources = await self._get_chat_completion_event_w_sources(
                    chunk, raw_text
                )
            if emit_sources:
                log.info("Sending chat completion event with the sources.")
                await __event_emitter__(emit_sources)
            return None

        # Non-streaming response.
        if "gemini-2.0-flash-exp-image-generation" in model_name:
            warn_msg = "Non-streaming responses with native image gen are not currently supported! Stay tuned! Please enable streaming."
            await self._emit_error(warn_msg, warning=True)
            return None
        try:
            # FIXME: Make it async.
            # FIXME: Support native image gen here too.
            response = client.models.generate_content(**gen_content_args)
        except Exception as e:
            error_msg = f"Content generation error: {str(e)}"
            await self._emit_error(error_msg)
            return None
        if raw_text := response.text:
            # TODO: [refac] unify this logic with streaming response.
            emit_sources = await self._get_chat_completion_event_w_sources(
                response, raw_text
            )
            if emit_sources:
                log.info("Sending chat completion event with the sources.")
                await __event_emitter__(emit_sources)
                return None
        else:
            warn_msg = "Non-stremaing response did not have any text inside it."
            await self._emit_error(warn_msg, warning=True)
            return None
        return response.text

    """
    ---------- Helper methods inside the Pipe class ----------
    """

    """Event emission and error logging"""

    async def _emit_completion(
        self,
        content: Optional[str] = None,
        done: bool = False,
        error: Optional[str] = None,
        sources: Optional[list["Source"]] = None,
    ):
        """Constructs and emits completion event."""
        emission: "ChatCompletionEvent" = {
            "type": "chat:completion",
            "data": {"done": done},
        }
        if content:
            emission["data"]["content"] = content
        if error:
            emission["data"]["error"] = {"detail": error}
        if sources:
            emission["data"]["sources"] = sources
        await self.__event_emitter__(emission)

    async def _emit_error(
        self, error_msg: str, warning: bool = False, exception: bool = True
    ) -> None:
        """Emits an event to the front-end that causes it to display a nice red error message."""
        if warning:
            log.opt(depth=1, exception=False).warning(error_msg)
        else:
            log.opt(depth=1, exception=exception).error(error_msg)
        await self._emit_completion(error=f"\n{error_msg}", done=True)

    def _return_error_model(
        self, error_msg: str, warning: bool = False, exception: bool = True
    ) -> "ModelData":
        """Returns a placeholder model for communicating error inside the pipes method to the front-end."""
        if warning:
            log.opt(depth=1, exception=False).warning(error_msg)
        else:
            log.opt(depth=1, exception=exception).error(error_msg)
        return {
            "id": "error",
            "name": "[gemini_manifold] " + error_msg,
            "description": error_msg,
        }

    """ChatModel.chat.messages -> list[genai.types.Content] conversion"""

    def _genai_contents_from_messages(
        self, messages: list["MessageModel"]
    ) -> list[types.Content]:
        """
        Transforms `ChatModel.chat.messages` list into `genai.types.Content`.
        """

        def process_user_message(message: "UserMessageModel") -> list[types.Part]:
            """
            Processes user message, extracts image parts.
            """
            parts: list[types.Part] = []
            if files := message.get("files"):
                for file in files:
                    if file.get("type") == "image":
                        if image_part := self._genai_part_from_image_url(
                            file.get("url")
                        ):
                            parts.append(image_part)
            return parts

        def process_assistant_message(
            message: "AssistantMessageModel",
        ) -> tuple[list[types.Part], str]:
            """
            Processes assistant message sources. Removes citation markers if they exsist.
            """
            parts: list[types.Part] = []
            filtered_content = content
            if sources := message.get("sources"):
                filtered_content = self._remove_citation_markers(content, sources)
                log.debug(
                    "Removed source markers from the assistant message.",
                    new_text=filtered_content,
                )
            return parts, filtered_content

        contents: list[types.Content] = []
        for message in messages:
            content = message.get("content")
            role = message.get("role")
            parts: list[types.Part] = []
            if role == "user":
                parts = process_user_message(cast("UserMessageModel", message))
            elif role == "assistant":
                message = cast("AssistantMessageModel", message)
                if not message.get("done"):
                    continue
                role = "model"
                parts, content = process_assistant_message(message)
            else:
                log.warning(f"{role} is an unsupported role, skipping this message.")
                continue
            parts += self._genai_parts_from_text(content)
            contents.append(types.Content(role=role, parts=parts))

        return contents

    def _genai_part_from_image_url(self, image_url: str) -> Optional[types.Part]:
        """
        Processes an image URL and returns a genai.types.Part object from it
        Handles GCS, data URIs, and standard URLs.
        """
        try:
            if image_url.startswith("gs://"):
                # FIXME: mime type helper would error out here, it only handles filenames.
                return types.Part.from_uri(
                    file_uri=image_url, mime_type=self._get_mime_type(image_url)
                )
            elif image_url.startswith("data:image"):
                match = re.match(r"data:(image/\w+);base64,(.+)", image_url)
                if match:
                    print(match.group(1))
                    print(f"{match.group(2)[:20]}[...]{match.group(2)[-20:]}")
                    return types.Part.from_bytes(
                        data=base64.b64decode(match.group(2)),
                        mime_type=match.group(1),
                    )
                else:
                    raise ValueError("Invalid data URI for image.")
            else:  # Assume standard URL
                # FIXME: mime type helper would error out here too, it only handles filenames.
                return types.Part.from_uri(
                    file_uri=image_url, mime_type=self._get_mime_type(image_url)
                )
        except Exception:
            # TODO: Send warnin toast to user in front-end.
            log.exception("Error processing image URL.", image_url=image_url)
            return None

    def _genai_parts_from_text(self, text: str) -> list[types.Part]:
        """
        Turns raw text into list of genai.types.Parts objects.
        Extracts and converts markdown images to parts, preserving text order.
        """
        parts: list[types.Part] = []
        last_pos = 0

        for match in re.finditer(
            r"!\[.*?\]\((data:(image/[^;]+);base64,([^)]+)|/api/v1/files/([a-f0-9\-]+)/content)\)",
            text,
        ):
            # Add text before the image
            text_segment = text[last_pos : match.start()]
            if text_segment.strip():
                parts.append(types.Part.from_text(text=text_segment))

            # Determine if it's base64 or a file URL
            if match.group(2):  # Base64 encoded image
                try:
                    mime_type = match.group(2)
                    base64_data = match.group(3)
                    log.debug(
                        "Found base64 image link!",
                        mime_type=mime_type,
                        base64_data=match.group(3)[:50] + "...",
                    )
                    image_part = types.Part.from_bytes(
                        data=base64.b64decode(base64_data),
                        mime_type=mime_type,
                    )
                    parts.append(image_part)
                except Exception:
                    log.exception("Error decoding base64 image:")

            elif match.group(4):  # File URL
                log.debug("Found API image link!", id=match.group(4))
                file_id = match.group(4)
                file_model = Files.get_file_by_id(file_id)

                if file_model is None:
                    log.warning("File with this ID not found.", id=file_id)
                    #  Could add placeholder text here if desired
                    continue  # Skip to the next match

                try:
                    # "continue" above ensures that file_model is not None
                    content_type = file_model.meta.get("content_type")  # type: ignore
                    if content_type is None:
                        log.warning(
                            "Content type not found for this file ID.",
                            id=file_id,
                        )
                        continue

                    with open(file_model.path, "rb") as file:  # type: ignore
                        image_data = file.read()

                    image_part = types.Part.from_bytes(
                        data=image_data, mime_type=content_type
                    )
                    parts.append(image_part)

                except FileNotFoundError:
                    log.exception(
                        "File not found on disk for this ID.",
                        id=file_id,
                        path=file_model.path,
                    )
                except KeyError:
                    log.exception(
                        "Metadata error for this file ID: 'content_type' missing.",
                        id=file_id,
                    )
                except Exception:
                    log.exception("Error processing file with this ID", id=file_id)

            last_pos = match.end()

        # Add remaining text
        remaining_text = text[last_pos:]
        if remaining_text.strip():
            parts.append(types.Part.from_text(text=remaining_text))

        return parts

    """Model response streaming"""

    async def _stream_response(
        self,
        gen_content_args: dict,
        __request__: Request,
        __user__: "UserData",
        client: genai.Client,
    ) -> tuple[list[types.GenerateContentResponse], str]:
        """
        Streams the response to the front-end using `__event_emitter__` and finally returns the full aggregated response.
        """
        response_stream: AsyncIterator[types.GenerateContentResponse] = (
            await client.aio.models.generate_content_stream(**gen_content_args)  # type: ignore
        )
        aggregated_chunks: list[types.GenerateContentResponse] = []
        content = ""

        async for chunk in response_stream:
            aggregated_chunks.append(chunk)
            candidate = self._get_first_candidate(chunk.candidates)
            if not candidate or not candidate.content or not candidate.content.parts:
                log.warning(
                    "candidate, candidate.content or candidate.content.parts is missing. Skipping to the next chunk."
                )
                continue
            for part in candidate.content.parts:
                if text_part := part.text:
                    content += text_part
                elif inline_data := part.inline_data:
                    if img_url := self._process_image_part(
                        inline_data, gen_content_args, __user__, __request__
                    ):
                        content += img_url
                # TODO: Streaming this way loses the support for Filter.stream() method processing for filter plugins.
                await self._emit_completion(content)

        return aggregated_chunks, content

    def _get_first_candidate(
        self, candidates: Optional[list[types.Candidate]]
    ) -> Optional[types.Candidate]:
        """Selects the first candidate, logging a warning if multiple exist."""
        if not candidates:
            log.warning("Received chunk with no candidates, skipping processing.")
            return None
        if len(candidates) > 1:
            log.warning("Multiple candidates found, defaulting to first candidate.")
        return candidates[0]

    def _process_image_part(
        self, inline_data, gen_content_args: dict, user: "UserData", request: Request
    ) -> Optional[str]:
        """Handles image data conversion to markdown."""
        mime_type = inline_data.mime_type
        image_data = inline_data.data

        if self.valves.USE_FILES_API:
            image_url = self._upload_image(
                image_data,
                mime_type,
                gen_content_args.get("model", ""),
                "Not implemented yet. TAKE IT FROM gen_content_args contents",
                user["id"],
                request,
            )
            return f"![Generated Image]({image_url})" if image_url else None
        else:
            encoded = base64.b64encode(image_data).decode()
            return f"![Generated Image](data:{mime_type};base64,{encoded})"

    def _upload_image(
        self,
        image_data: bytes,
        mime_type: str,
        model: str,
        prompt: str,
        user_id: str,
        __request__: Request,
    ) -> Optional[str]:
        """
        Helper method that uploads the generated image to a storage provider configured inside Open WebUI settings.
        Returns the url to uploaded image.
        """
        image_format = mimetypes.guess_extension(mime_type)
        id = str(uuid.uuid4())
        # TODO: Better filename? Prompt as the filename?
        name = os.path.basename(f"generated-image{image_format}")
        imagename = f"{id}_{name}"
        image = io.BytesIO(image_data)
        image_metadata = {
            "model": model,
            "prompt": prompt,
        }

        # Upload the image to user configured storage provider.
        log.info("Uploading the image to the configured storage provider.")
        try:
            contents, image_path = Storage.upload_file(image, imagename)
        except Exception:
            error_msg = f"Error occurred during upload to the storage provider."
            log.exception(error_msg)
            return None
        # Add the image file to files database.
        log.info("Adding the image file to Open WebUI files database.")
        file_item = Files.insert_new_file(
            user_id,
            FileForm(
                id=id,
                filename=name,
                path=image_path,
                meta={
                    "name": name,
                    "content_type": mime_type,
                    "size": len(contents),
                    "data": image_metadata,
                },
            ),
        )
        if not file_item:
            log.warning("Files.insert_new_file did not return anything.")
            return None
        # Get the image url.
        image_url: str = __request__.app.url_path_for(
            "get_file_content_by_id", id=file_item.id
        )
        return image_url

    """Client initialization and model retrival from Google API"""

    def _get_genai_client(
        self, api_key: Optional[str] = None, base_url: Optional[str] = None
    ) -> Optional[genai.Client]:
        client = None
        api_key = api_key if api_key else self.valves.GEMINI_API_KEY
        base_url = base_url if base_url else self.valves.GEMINI_API_BASE_URL
        if api_key:
            http_options = types.HttpOptions(base_url=base_url)
            try:
                client = genai.Client(
                    api_key=api_key,
                    http_options=http_options,
                )
                log.info("genai client successfully initialized!")
            except Exception:
                log.exception("genai client initialization failed.")
        else:
            log.error("GEMINI_API_KEY is not set.")
        return client

    def _get_user_client(self, __user__: "UserData") -> Optional[genai.Client]:
        # Register a user specific client if they have added their own API key.
        user_valves: Optional[Pipe.UserValves] = __user__.get("valves")
        if (
            user_valves
            and user_valves.GEMINI_API_KEY
            and not self.clients.get(__user__["id"])
        ):
            self.clients[__user__.get("id")] = self._get_genai_client(
                api_key=user_valves.GEMINI_API_KEY,
                base_url=user_valves.GEMINI_API_BASE_URL,
            )
            log.info(
                f'Creating a new genai client for user {__user__.get("email")} clients dict now looks like:\n{self.clients}.'
            )
        if user_client := self.clients.get(__user__.get("id")):
            log.info(f'Using genai client with user {__user__.get("email")} API key.')
            return user_client
        else:
            log.info("Using genai client with the default API key.")
            return self.clients.get("default")

    async def _get_genai_models(self) -> list[types.Model]:
        """
        Gets valid Google models from the API.
        Returns a google.genai.pagers.Pager object.
        """
        google_models = None
        if client := self.clients.get("default"):
            try:
                google_models = await client.aio.models.list(
                    config={"query_base": True}
                )
            except Exception:
                log.exception("Retriving models from Google API failed.")
        else:
            log.error("API key is missing, can't get the models without it.")
            return []
        if not google_models:
            log.warning("API responded successfully but returned no models.")
            return []
        log.info(f"Retrieved {len(google_models)} models from Gemini Developer API.")
        # Filter Google models list down to generative models only.
        return [
            model
            for model in google_models
            if model.supported_actions and "generateContent" in model.supported_actions
        ]

    def _filter_models(self, google_models: list[types.Model]) -> list["ModelData"]:
        """
        Filters the genai model list down based on configured white- and blacklist.
        Returns a list[dict] that can be directly returned by the `pipes` method.
        """
        if not google_models:
            error_msg = "Error during getting the models from Google API, check logs."
            return [self._return_error_model(error_msg)]

        self.last_whitelist = self.valves.MODEL_WHITELIST
        self.last_blacklist = self.valves.MODEL_BLACKLIST
        whitelist = (
            self.valves.MODEL_WHITELIST.replace(" ", "").split(",")
            if self.valves.MODEL_WHITELIST
            else []
        )
        blacklist = (
            self.valves.MODEL_BLACKLIST.replace(" ", "").split(",")
            if self.valves.MODEL_BLACKLIST
            else []
        )
        return [
            {
                "id": self._strip_prefix(model.name),
                "name": model.display_name,
                "description": model.description,
            }
            for model in google_models
            if model.name
            and model.display_name
            and any(fnmatch.fnmatch(model.name, f"models/{w}") for w in whitelist)
            and not any(fnmatch.fnmatch(model.name, f"models/{b}") for b in blacklist)
        ]

<<<<<<< HEAD
        if not model_list:
            log.warning("No models found matching whitelist.")

        return model_list

=======
>>>>>>> 4eb2a044
    def _get_safety_settings(self, model_name: str) -> list[types.SafetySetting]:
        """Get safety settings based on model name and permissive setting."""

        if not self.valves.USE_PERMISSIVE_SAFETY:
            return []

        # Settings supported by most models
        category_threshold_map = {
            types.HarmCategory.HARM_CATEGORY_HARASSMENT: types.HarmBlockThreshold.OFF,
            types.HarmCategory.HARM_CATEGORY_HATE_SPEECH: types.HarmBlockThreshold.OFF,
            types.HarmCategory.HARM_CATEGORY_SEXUALLY_EXPLICIT: types.HarmBlockThreshold.OFF,
            types.HarmCategory.HARM_CATEGORY_DANGEROUS_CONTENT: types.HarmBlockThreshold.OFF,
            types.HarmCategory.HARM_CATEGORY_CIVIC_INTEGRITY: types.HarmBlockThreshold.BLOCK_NONE,
        }

        # Older models use BLOCK_NONE
        if model_name in [
            "gemini-1.5-pro-001",
            "gemini-1.5-flash-001",
            "gemini-1.5-flash-8b-exp-0827",
            "gemini-1.5-flash-8b-exp-0924",
            "gemini-pro",
            "gemini-1.0-pro",
            "gemini-1.0-pro-001",
        ]:
            for category in category_threshold_map:
                category_threshold_map[category] = types.HarmBlockThreshold.BLOCK_NONE

        # Gemini 2.0 Flash supports CIVIC_INTEGRITY OFF
        if model_name in [
            "gemini-2.0-flash",
            "gemini-2.0-flash-001",
            "gemini-2.0-flash-exp",
        ]:
            category_threshold_map[types.HarmCategory.HARM_CATEGORY_CIVIC_INTEGRITY] = (
                types.HarmBlockThreshold.OFF
            )

        log.debug(
            f"Safety settings: {str({k.value: v.value for k, v in category_threshold_map.items()})}"
        )

        safety_settings = [
            types.SafetySetting(category=category, threshold=threshold)
            for category, threshold in category_threshold_map.items()
        ]
        return safety_settings

    def _strip_prefix(self, model_name: str) -> str:
        """
        Strip any prefix from the model name up to and including the first '.' or '/'.
        This makes the method generic and adaptable to varying prefixes.
        """
        # TODO: [refac] pointless helper, remove.
        try:
            # Use non-greedy regex to remove everything up to and including the first '.' or '/'
            stripped = re.sub(r"^.*?[./]", "", model_name)
            return stripped
        except Exception:
            error_msg = "Error stripping prefix, using the original model name."
            log.exception(error_msg)
            return model_name

    """Citations"""

    async def _get_chat_completion_event_w_sources(
        self, data: types.GenerateContentResponse, raw_str: str
    ) -> Optional["ChatCompletionEvent"]:
        """Adds citation markers and source references to raw_str based on grounding metadata"""

        async def resolve_url(session: aiohttp.ClientSession, url: str) -> str:
            """Asynchronously resolves a URL by following redirects to get final destination URL
            Returns original URL if resolution fails.
            """
            try:
                async with session.get(url, allow_redirects=True) as response:
                    return str(response.url)
            except Exception:
                log.exception(
                    f"Error resolving URL, returning the original url.", url=url
                )
                return url

        # Early exit if no candidate content exists
        if not data.candidates:
            return None

        candidate = data.candidates[0]
        grounding_metadata = candidate.grounding_metadata if candidate else None
        # Require valid metadata structure to proceed
        if (
            not grounding_metadata
            or not grounding_metadata.grounding_supports
            or not grounding_metadata.grounding_chunks
        ):
            return None

        # TODO: Add the used search queries as status message.
        supports = grounding_metadata.grounding_supports
        grounding_chunks = grounding_metadata.grounding_chunks

        # Collect all available URIs from grounding chunks and format them into a list of dicts
        source_metadatas: list[SourceMetadata] = [
            {"source": g_c.web.uri, "supports": []}
            for g_c in grounding_chunks
            if g_c.web and g_c.web.uri
        ]
        if not source_metadatas:
            log.warning("No URLs were found in grounding_metadata.")
            return None

        log.info("Resolving all the source URLs asyncronously.")
        async with aiohttp.ClientSession() as session:
            # Create list of async URL resolution tasks
            resolution_tasks = [
                resolve_url(session, metadata["source"])
                for metadata in source_metadatas
                if metadata["source"]
            ]
            # Wait for all resolutions to complete
            resolved_uris = await asyncio.gather(*resolution_tasks)
        log.info("URL resolution completed.")
        # Replace original urls with resolved ones and store old urls in a separate key.
        for index, metadata in enumerate(source_metadatas):
            metadata["original_url"] = metadata["source"]
            metadata["source"] = resolved_uris[index]

        encoded_raw_str = raw_str.encode()
        # Starting the injection from the end ensures that end_pos variables
        # do not get shifted by next insertions.
        for support in reversed(supports):
            if not (
                support.grounding_chunk_indices
                and support.confidence_scores
                and support.segment
                and support.segment.end_index
                and support.segment.start_index
                and support.segment.text
            ):
                continue
            end_pos = support.segment.end_index
            indices = support.grounding_chunk_indices
            # Create citation markers from associated chunk indices
            citation_markers = "".join(f"[{index}]" for index in indices)
            encoded_citation_markers = citation_markers.encode()
            encoded_raw_str = (
                encoded_raw_str[:end_pos]
                + encoded_citation_markers
                + encoded_raw_str[end_pos:]
            )
            for indice in indices:
                source_metadatas[indice]["supports"].append(support.model_dump())

        # Structure sources with resolved URLs
        sources_list: list[Source] = [
            {
                "source": {"name": "web_search"},
                "document": [""]
                * len(source_metadatas),  # We do not have website content
                "metadata": [metadata for metadata in source_metadatas],
            }
        ]
        # Prepare final event structure with modified content and sources
        event_data: "ChatCompletionEventData" = {
            "content": encoded_raw_str.decode(),  # Content with added citations
            "sources": sources_list,  # List of resolved source references
            "done": True,
        }
        event: "Event" = {
            "type": "chat:completion",
            "data": event_data,
        }
        return event

    def _remove_citation_markers(self, text: str, sources: list["Source"]) -> str:
        processed: set[str] = set()
        for source in sources:
            supports = [
                metadata["supports"]
                for metadata in source.get("metadata", [])
                if "supports" in metadata
            ]
            supports = [item for sublist in supports for item in sublist]
            for support in supports:
                support = types.GroundingSupport(**support)
                indices = support.grounding_chunk_indices
                segment = support.segment
                if not (indices and segment):
                    continue
                segment_text = segment.text
                if not segment_text:
                    continue
                # Using a shortened version because user could edit the assistant message in the front-end.
                # If citation segment get's edited, then the markers would not be removed. Shortening reduces the
                # chances of this happening.
                segment_end = segment_text[-32:]
                if segment_end in processed:
                    continue
                processed.add(segment_end)
                citation_markers = "".join(f"[{index}]" for index in indices)
                # Find the position of the citation markers in the text
                pos = text.find(segment_text + citation_markers)
                if pos != -1:
                    # Remove the citation markers
                    text = (
                        text[: pos + len(segment_text)]
                        + text[pos + len(segment_text) + len(citation_markers) :]
                    )
        return text

    """Other helpers"""

    def _truncate_long_strings(
        self, data: dict[str, Any], max_length: int = 50
    ) -> dict[str, Any]:
        """
        Recursively truncates all string and bytes fields within a dictionary that exceed
        the specified maximum length. Bytes are converted to strings before truncation.

        Args:
            data: A dictionary representing the JSON data.
            max_length: The maximum length of strings before truncation.

        Returns:
            The modified dictionary with long strings truncated.
        """
        for key, value in data.items():
            if isinstance(value, str) and len(value) > max_length:
                truncated_length = len(value) - max_length
                data[key] = value[:max_length] + f"[{truncated_length} chars truncated]"
            elif isinstance(value, bytes) and len(value) > max_length:
                truncated_length = len(value) - max_length
                data[key] = (
                    value.hex()[:max_length]
                    + f"[{truncated_length} hex chars truncated]"
                )
            elif isinstance(value, dict):
                self._truncate_long_strings(
                    value, max_length
                )  # Recursive call for nested dictionaries
            elif isinstance(value, list):
                # Iterate through the list and process each element if it's a dictionary
                for item in value:
                    if isinstance(item, dict):
                        self._truncate_long_strings(item, max_length)

        return data

    def _add_log_handler(self):
        """Adds handler to the root loguru instance for this plugin if one does not exist already."""

        def plugin_filter(record: "Record"):
            """Filter function to only allow logs from this plugin (based on module name)."""
            return record["name"] == __name__  # Filter by module name

        # Access the internal state of the logger
        handlers: dict[int, "Handler"] = logger._core.handlers  # type: ignore
        for key, handler in handlers.items():
            existing_filter = handler._filter
            if (
                hasattr(existing_filter, "__name__")
                and existing_filter.__name__ == plugin_filter.__name__
                and hasattr(existing_filter, "__module__")
                and existing_filter.__module__ == plugin_filter.__module__
            ):
                log.debug("Handler for this plugin is already present!")
                return

        logger.add(
            sys.stdout,
            level=self.valves.LOG_LEVEL,
            format=stdout_format,
            filter=plugin_filter,
        )
        log.info(
            f"Added new handler to loguru with level {self.valves.LOG_LEVEL} and filter {__name__}."
        )

    def _get_mime_type(self, file_uri: str) -> str:
        """
        Determines MIME type based on file extension using the mimetypes module.
        """
        mime_type, encoding = mimetypes.guess_type(file_uri)
        if mime_type is None:
            return "application/octet-stream"  # Default MIME type if unknown
        return mime_type

    def _install_search_filter(self) -> Optional[FunctionModel]:
        # Fetch the code from my repo.
        # FIXME: Change to master branch before merging!
        raw_url = "https://raw.githubusercontent.com/suurt8ll/open_webui_functions/refs/heads/feat/grounding-search-filter-function/grounding_w_google_search.py"
        try:
            response = requests.get(raw_url)
            response.raise_for_status()
        except requests.exceptions.HTTPError:
            log.exception(f"HTTP error fetching GitHub code.")
            return None
        except requests.exceptions.RequestException:
            log.exception(f"Request error fetching GitHub code.")
            return None
        github_code = response.text

        # Extract the metadata from the frontmatter.
        github_frontmatter = extract_frontmatter(github_code)
        function_id = github_frontmatter.get("id", __name__.split(".")[-1])

        # Construct FunctionForm payload.
        function_meta = FunctionMeta(
            description=github_frontmatter.get("description", ""),
            manifest=github_frontmatter,
        )
        function_form = FunctionForm(
            id=function_id,
            name=github_frontmatter.get("title", "Grounding with Google Search"),
            content=github_code,
            meta=function_meta,
        )

        # Use the first registered user's id, IDK if it matters who registeres the function.
        user_id = Users.get_first_user().id

        # Add the filter function to the backend.
        updated_function = Functions.insert_new_function(
            user_id=user_id, type="filter", form_data=function_form
        )

        return updated_function

    def _configure_search_filter(self):
        return<|MERGE_RESOLUTION|>--- conflicted
+++ resolved
@@ -56,7 +56,6 @@
 import requests
 from open_webui.models.chats import Chats
 from open_webui.models.files import FileForm, Files
-<<<<<<< HEAD
 from open_webui.models.functions import (
     FunctionForm,
     FunctionMeta,
@@ -64,9 +63,6 @@
     Functions,
 )
 from open_webui.models.users import Users
-=======
-from open_webui.models.functions import Functions
->>>>>>> 4eb2a044
 from open_webui.storage.provider import Storage
 from open_webui.utils.logger import stdout_format
 from loguru import logger
@@ -154,13 +150,13 @@
     def __init__(self):
 
         # This hack makes the valves values available to the `__init__` method.
-<<<<<<< HEAD
+        # TODO: Get the id from the frontmatter instead of hardcoding it.
         valves = Functions.get_function_valves_by_id("gemini_manifold_google_genai")
         self.valves = self.Valves(**(valves if valves else {}))
-
-        self.last_whitelist: str = self.valves.MODEL_WHITELIST
-        self.models: list["ModelData"] = []
-        self.client: Optional[genai.Client] = None
+        # FIXME: Is logging out the API key a bad idea?
+        print(
+            f"[gemini_manifold] self.valves initialized:\n{self.valves.model_dump_json(indent=2)}"
+        )
 
         search_filter = Functions.get_function_by_id(id=SEARCH_FILTER_ID)
         if not search_filter:
@@ -188,34 +184,18 @@
                     log.error("Search filter could not be enabled.")
                 log.info("Search filter enabled.")
 
-        log.info("Function has been initialized!")
-=======
-        # TODO: Get the id from the frontmatter instead of hardcoding it.
-        valves = Functions.get_function_valves_by_id("gemini_manifold_google_genai")
-        self.valves = self.Valves(**(valves if valves else {}))
-        # FIXME: Is logging out the API key a bad idea?
-        print(
-            f"[gemini_manifold] self.valves initialized:\n{self.valves.model_dump_json(indent=2)}"
-        )
-
         # Initialize the genai client with default API given in Valves.
         self.clients = {"default": self._get_genai_client()}
-
         self.models: list["ModelData"] = []
         self.last_whitelist: str = self.valves.MODEL_WHITELIST
         self.last_blacklist = self.valves.MODEL_BLACKLIST
 
         print(f"[gemini_manifold] Function has been initialized:\n{self.__dict__}")
->>>>>>> 4eb2a044
 
     async def pipes(self) -> list["ModelData"]:
         """Register all available Google models."""
 
-<<<<<<< HEAD
-        # FIXME: This can now be moved into `__init__` cause valves values are available there.
-=======
         # TODO: Move into `__init__`.
->>>>>>> 4eb2a044
         self._add_log_handler()
 
         # Return existing models if all conditions are met and no error models are present
@@ -251,14 +231,10 @@
             await self._emit_error(error_msg, exception=False)
             return None
 
-<<<<<<< HEAD
-        # FIXME: OK to asssume this is alwasy present and no check is neccecary?
-=======
         if self.clients.get("default") == client and self.valves.REQUIRE_USER_API_KEY:
             error_msg = "You have not defined your own API key in UserValves. You need to define in to continue."
             await self._emit_error(error_msg, exception=False)
             return None
->>>>>>> 4eb2a044
         model_name = body.get("model")
         if not model_name:
             error_msg = "body object does not contain model name."
@@ -861,14 +837,6 @@
             and not any(fnmatch.fnmatch(model.name, f"models/{b}") for b in blacklist)
         ]
 
-<<<<<<< HEAD
-        if not model_list:
-            log.warning("No models found matching whitelist.")
-
-        return model_list
-
-=======
->>>>>>> 4eb2a044
     def _get_safety_settings(self, model_name: str) -> list[types.SafetySetting]:
         """Get safety settings based on model name and permissive setting."""
 
