--- conflicted
+++ resolved
@@ -285,17 +285,11 @@
     task_body: NotRequired[dict[str, Any] | None]
 
     # These are my own added custom keys, not used by Open WebUI.
-<<<<<<< HEAD
     safety_settings: list[types.SafetySetting]  # Added in `Filter.inlet`
     chat_control_params: dict[str, Any]  # Added in `Filter.inlet`
     merged_custom_params: dict[str, Any]  # Added in `Pipe.pipe`
     is_vertex_ai: NotRequired[bool]  # Added in `Pipe.pipe`
-
-=======
-    safety_settings: list[types.SafetySetting]
-    is_vertex_ai: NotRequired[bool]
-    canonical_model_id: NotRequired[str]
->>>>>>> 757149ed
+    canonical_model_id: NotRequired[str] # Added in `Filter.inlet`
 
 # endregion `__metadata__`
 
